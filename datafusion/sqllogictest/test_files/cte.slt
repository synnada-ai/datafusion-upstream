# Licensed to the Apache Software Foundation (ASF) under one
# or more contributor license agreements.  See the NOTICE file
# distributed with this work for additional information
# regarding copyright ownership.  The ASF licenses this file
# to you under the Apache License, Version 2.0 (the
# "License"); you may not use this file except in compliance
# with the License.  You may obtain a copy of the License at

#   http://www.apache.org/licenses/LICENSE-2.0

# Unless required by applicable law or agreed to in writing,
# software distributed under the License is distributed on an
# "AS IS" BASIS, WITHOUT WARRANTIES OR CONDITIONS OF ANY
# KIND, either express or implied.  See the License for the
# specific language governing permissions and limitations
# under the License.

query II
select * from (WITH source AS (select 1 as e) SELECT * FROM source) t1,   (WITH source AS (select 1 as e) SELECT * FROM source) t2
----
1 1

# Ensure table aliases can be case sensitive
query I
WITH "T" AS (SELECT 1 a) SELECT "T".* FROM "T"
----
1

# Ensure table aliases can be case sensitive
query TT
EXPLAIN WITH "NUMBERS" AS (SELECT 1 as a, 2 as b, 3 as c) SELECT "NUMBERS".* FROM "NUMBERS"
----
logical_plan
Projection: NUMBERS.a, NUMBERS.b, NUMBERS.c
--SubqueryAlias: NUMBERS
----Projection: Int64(1) AS a, Int64(2) AS b, Int64(3) AS c
------EmptyRelation
physical_plan
ProjectionExec: expr=[1 as a, 2 as b, 3 as c]
--PlaceholderRowExec


# trivial recursive CTE works
query I rowsort
WITH RECURSIVE nodes AS ( 
    SELECT 1 as id
    UNION ALL 
    SELECT id + 1 as id 
    FROM nodes
    WHERE id < 10
)
SELECT * FROM nodes
----
1
10
2
3
4
5
6
7
8
9

# explain trivial recursive CTE
query TT
EXPLAIN WITH RECURSIVE nodes AS ( 
    SELECT 1 as id
    UNION ALL 
    SELECT id + 1 as id 
    FROM nodes
    WHERE id < 10
)
SELECT * FROM nodes
----
logical_plan
Projection: nodes.id
--SubqueryAlias: nodes
----RecursiveQuery: is_distinct=false
------Projection: Int64(1) AS id
--------EmptyRelation
------Projection: nodes.id + Int64(1) AS id
--------Filter: nodes.id < Int64(10)
----------TableScan: nodes
physical_plan
RecursiveQueryExec: name=nodes, is_distinct=false
--ProjectionExec: expr=[1 as id]
----PlaceholderRowExec
--CoalescePartitionsExec
----ProjectionExec: expr=[id@0 + 1 as id]
------CoalesceBatchesExec: target_batch_size=8192
--------FilterExec: id@0 < 10
----------RepartitionExec: partitioning=RoundRobinBatch(4), input_partitions=1
------------WorkTableExec: name=nodes

# setup
statement ok
CREATE EXTERNAL TABLE balance STORED as CSV WITH HEADER ROW LOCATION '../core/tests/data/recursive_cte/balance.csv'

# setup
statement ok
CREATE EXTERNAL TABLE growth STORED as CSV WITH HEADER ROW LOCATION '../core/tests/data/recursive_cte/growth.csv'

# setup
statement ok
set datafusion.execution.batch_size = 2;

# recursive CTE with static term derived from table works.
# use explain to ensure that batch size is set to 2. This should produce multiple batches per iteration since the input
# table 'balances' has 4 rows
query TT
EXPLAIN WITH RECURSIVE balances AS (
    SELECT * from balance
    UNION ALL 
    SELECT time + 1 as time, name, account_balance + 10 as account_balance
    FROM balances
    WHERE time < 10
)
SELECT * FROM balances
ORDER BY time, name, account_balance
----
logical_plan
Sort: balances.time ASC NULLS LAST, balances.name ASC NULLS LAST, balances.account_balance ASC NULLS LAST
--Projection: balances.time, balances.name, balances.account_balance
----SubqueryAlias: balances
------RecursiveQuery: is_distinct=false
--------Projection: balance.time, balance.name, balance.account_balance
----------TableScan: balance
--------Projection: balances.time + Int64(1) AS time, balances.name, balances.account_balance + Int64(10) AS account_balance
----------Filter: balances.time < Int64(10)
------------TableScan: balances
physical_plan
SortExec: expr=[time@0 ASC NULLS LAST,name@1 ASC NULLS LAST,account_balance@2 ASC NULLS LAST]
--RecursiveQueryExec: name=balances, is_distinct=false
----CsvExec: file_groups={1 group: [[WORKSPACE_ROOT/datafusion/core/tests/data/recursive_cte/balance.csv]]}, projection=[time, name, account_balance], has_header=true
----CoalescePartitionsExec
------ProjectionExec: expr=[time@0 + 1 as time, name@1 as name, account_balance@2 + 10 as account_balance]
--------CoalesceBatchesExec: target_batch_size=2
----------FilterExec: time@0 < 10
------------RepartitionExec: partitioning=RoundRobinBatch(4), input_partitions=1
--------------WorkTableExec: name=balances

# recursive CTE with static term derived from table works
# note that this is run with batch size set to 2. This should produce multiple batches per iteration since the input
# table 'balances' has 4 rows
query ITI
WITH RECURSIVE balances AS (
    SELECT * from balance
    UNION ALL 
    SELECT time + 1 as time, name, account_balance + 10 as account_balance
    FROM balances
    WHERE time < 10
)
SELECT * FROM balances
ORDER BY time, name, account_balance
----
1 John 100
1 Tim 200
2 John 110
2 John 300
2 Tim 210
2 Tim 400
3 John 120
3 John 310
3 Tim 220
3 Tim 410
4 John 130
4 John 320
4 Tim 230
4 Tim 420
5 John 140
5 John 330
5 Tim 240
5 Tim 430
6 John 150
6 John 340
6 Tim 250
6 Tim 440
7 John 160
7 John 350
7 Tim 260
7 Tim 450
8 John 170
8 John 360
8 Tim 270
8 Tim 460
9 John 180
9 John 370
9 Tim 280
9 Tim 470
10 John 190
10 John 380
10 Tim 290
10 Tim 480

# reset batch size to default
statement ok
set datafusion.execution.batch_size = 8182;

# recursive CTE with recursive join works
query ITI
WITH RECURSIVE balances AS (
    SELECT time as time, name as name, account_balance as account_balance
    FROM balance
    UNION ALL 
    SELECT time + 1 as time, balances.name, account_balance + growth.account_growth as account_balance
    FROM balances
    JOIN growth
    ON balances.name = growth.name
    WHERE time < 10
)
SELECT * FROM balances
ORDER BY time, name, account_balance
----
1 John 100
1 Tim 200
2 John 103
2 John 300
2 Tim 220
2 Tim 400
3 John 106
3 John 303
3 Tim 240
3 Tim 420
4 John 109
4 John 306
4 Tim 260
4 Tim 440
5 John 112
5 John 309
5 Tim 280
5 Tim 460
6 John 115
6 John 312
6 Tim 300
6 Tim 480
7 John 118
7 John 315
7 Tim 320
7 Tim 500
8 John 121
8 John 318
8 Tim 340
8 Tim 520
9 John 124
9 John 321
9 Tim 360
9 Tim 540
10 John 127
10 John 324
10 Tim 380
10 Tim 560

# recursive CTE with aggregations works
query I rowsort
WITH RECURSIVE nodes AS ( 
    SELECT 1 as id
    UNION ALL 
    SELECT id + 1 as id 
    FROM nodes
    WHERE id < 10
)
SELECT sum(id) FROM nodes
----
55

# setup
statement ok
CREATE TABLE t(a BIGINT) AS VALUES(1),(2),(3);

# referencing CTE multiple times does not error
query II rowsort
WITH RECURSIVE my_cte AS (
    SELECT a from t 
    UNION ALL 
    SELECT a+2 as a
    FROM my_cte 
    WHERE a<5
)
SELECT * FROM my_cte t1, my_cte
----
1 1
1 2
1 3
1 3
1 4
1 5
1 5
1 6
2 1
2 2
2 3
2 3
2 4
2 5
2 5
2 6
3 1
3 1
3 2
3 2
3 3
3 3
3 3
3 3
3 4
3 4
3 5
3 5
3 5
3 5
3 6
3 6
4 1
4 2
4 3
4 3
4 4
4 5
4 5
4 6
5 1
5 1
5 2
5 2
5 3
5 3
5 3
5 3
5 4
5 4
5 5
5 5
5 5
5 5
5 6
5 6
6 1
6 2
6 3
6 3
6 4
6 5
6 5
6 6

# CTE within recursive CTE works and does not result in 'index out of bounds: the len is 0 but the index is 0'
query I
WITH RECURSIVE "recursive_cte" AS (
    SELECT 1 as "val"
  UNION ALL (
    WITH "sub_cte" AS (
      SELECT
        time,
        1 as "val"
      FROM
        (SELECT DISTINCT "time" FROM "balance")
    )
    SELECT
      2 as "val"
    FROM
      "recursive_cte" 
      FULL JOIN "sub_cte" ON 1 = 1
    WHERE
      "recursive_cte"."val" < 2
  )
)
SELECT
   *
FROM
  "recursive_cte";
----
1
2
2

# setup
statement ok
CREATE EXTERNAL TABLE prices STORED as CSV WITH HEADER ROW LOCATION '../core/tests/data/recursive_cte/prices.csv'

# CTE within window function inside nested CTE works. This test demonstrates using a nested window function to recursively iterate over a column.
query RRII
WITH RECURSIVE "recursive_cte" AS (
  (
    WITH "min_prices_row_num_cte" AS (
      SELECT
        MIN("prices"."prices_row_num") AS "prices_row_num"
      FROM
        "prices"
    ),
    "min_prices_row_num_cte_second" AS (
      SELECT
        MIN("prices"."prices_row_num") AS "prices_row_num_advancement"
      FROM
        "prices"
      WHERE
        "prices"."prices_row_num" > (
          SELECT
            "prices_row_num"
          FROM
            "min_prices_row_num_cte"
        )
    )
    SELECT
      0.0 AS "beg",
      (0.0 + 50) AS "end",
      (
        SELECT
          "prices_row_num"
        FROM
          "min_prices_row_num_cte"
      ) AS "prices_row_num",
      (
        SELECT
          "prices_row_num_advancement"
        FROM
          "min_prices_row_num_cte_second"
      ) AS "prices_row_num_advancement"
    FROM
      "prices"
    WHERE
      "prices"."prices_row_num" = (
        SELECT
          DISTINCT "prices_row_num"
        FROM
          "min_prices_row_num_cte"
      )
  )
  UNION ALL (
    WITH "min_prices_row_num_cte" AS (
      SELECT
        "prices"."prices_row_num" AS "prices_row_num",
        LEAD("prices"."prices_row_num", 1) OVER (
          ORDER BY "prices_row_num"
        ) AS "prices_row_num_advancement"
      FROM
        (
          SELECT
            DISTINCT "prices_row_num"
          FROM
            "prices"
        ) AS "prices"
    )
    SELECT
      "recursive_cte"."end" AS "beg",
      ("recursive_cte"."end" + 50) AS "end",
      "min_prices_row_num_cte"."prices_row_num" AS "prices_row_num",
      "min_prices_row_num_cte"."prices_row_num_advancement" AS "prices_row_num_advancement"
    FROM
      "recursive_cte"
      FULL JOIN "prices" ON "prices"."prices_row_num" = "recursive_cte"."prices_row_num_advancement"
      FULL JOIN "min_prices_row_num_cte" ON "min_prices_row_num_cte"."prices_row_num" = COALESCE(
        "prices"."prices_row_num",
        "recursive_cte"."prices_row_num_advancement"
      )
    WHERE
      "recursive_cte"."prices_row_num_advancement" IS NOT NULL
  )
)
SELECT
  DISTINCT *
FROM
  "recursive_cte"
ORDER BY
  "prices_row_num" ASC;
----
0 50 1 2
50 100 2 3
100 150 3 4
150 200 4 5
200 250 5 6
250 300 6 7
300 350 7 8
350 400 8 9
400 450 9 10
450 500 10 11
500 550 11 12
550 600 12 13
600 650 13 14
650 700 14 15
700 750 15 16
750 800 16 17
800 850 17 18
850 900 18 19
900 950 19 20
950 1000 20 21
1000 1050 21 22
1050 1100 22 23
1100 1150 23 24
1150 1200 24 25
1200 1250 25 26
1250 1300 26 27
1300 1350 27 28
1350 1400 28 29
1400 1450 29 30
1450 1500 30 31
1500 1550 31 32
1550 1600 32 33
1600 1650 33 34
1650 1700 34 35
1700 1750 35 36
1750 1800 36 37
1800 1850 37 38
1850 1900 38 39
1900 1950 39 40
1950 2000 40 41
2000 2050 41 42
2050 2100 42 43
2100 2150 43 44
2150 2200 44 45
2200 2250 45 46
2250 2300 46 47
2300 2350 47 48
2350 2400 48 49
2400 2450 49 50
2450 2500 50 51
2500 2550 51 52
2550 2600 52 53
2600 2650 53 54
2650 2700 54 55
2700 2750 55 56
2750 2800 56 57
2800 2850 57 58
2850 2900 58 59
2900 2950 59 60
2950 3000 60 61
3000 3050 61 62
3050 3100 62 63
3100 3150 63 64
3150 3200 64 65
3200 3250 65 66
3250 3300 66 67
3300 3350 67 68
3350 3400 68 69
3400 3450 69 70
3450 3500 70 71
3500 3550 71 72
3550 3600 72 73
3600 3650 73 74
3650 3700 74 75
3700 3750 75 76
3750 3800 76 77
3800 3850 77 78
3850 3900 78 79
3900 3950 79 80
3950 4000 80 81
4000 4050 81 82
4050 4100 82 83
4100 4150 83 84
4150 4200 84 85
4200 4250 85 86
4250 4300 86 87
4300 4350 87 88
4350 4400 88 89
4400 4450 89 90
4450 4500 90 91
4500 4550 91 92
4550 4600 92 93
4600 4650 93 94
4650 4700 94 95
4700 4750 95 96
4750 4800 96 97
4800 4850 97 98
4850 4900 98 99
4900 4950 99 100
4950 5000 100 NULL

# setup
statement ok
CREATE EXTERNAL TABLE sales STORED as CSV WITH HEADER ROW LOCATION '../core/tests/data/recursive_cte/sales.csv'

# setup
statement ok
CREATE EXTERNAL TABLE salespersons STORED as CSV WITH HEADER ROW LOCATION '../core/tests/data/recursive_cte/salespersons.csv'


# group by works within recursive cte. This test case demonstrates rolling up a hierarchy of salespeople to their managers.
query III
WITH RECURSIVE region_sales AS (
    -- Anchor member
    SELECT
        s.salesperson_id AS salesperson_id,
        SUM(s.sale_amount) AS amount,
        0 as level
    FROM
        sales s
    GROUP BY
        s.salesperson_id
    UNION ALL
    -- Recursive member
    SELECT
      sp.manager_id AS salesperson_id,
      SUM(rs.amount) AS amount,
      MIN(rs.level) + 1 as level 
    FROM
        region_sales rs
    INNER JOIN salespersons sp ON rs.salesperson_id = sp.salesperson_id
    WHERE sp.manager_id IS NOT NULL
    GROUP BY
      sp.manager_id
)
SELECT
    salesperson_id,
    MAX(amount) as amount,
    MAX(level) as hierarchy_level 
FROM
    region_sales
GROUP BY
  salesperson_id
ORDER BY
  hierarchy_level ASC, salesperson_id ASC;
----
4 700 0
5 600 0
6 500 0
7 900 0
2 1300 1
3 1400 1
1 2700 2

#expect error from recursive CTE with nested recursive terms
query error DataFusion error: This feature is not implemented: Recursive queries cannot be nested
WITH RECURSIVE outer_cte AS (
    SELECT 1 as a
    UNION ALL (
        WITH  RECURSIVE nested_cte AS (
           SELECT 1 as a
           UNION ALL
           SELECT a+2 as a
	   FROM nested_cte where a < 3
         )
    SELECT outer_cte.a +2
    FROM outer_cte JOIN nested_cte USING(a)
    WHERE nested_cte.a < 4
   )
)
SELECT a FROM outer_cte;

# expect error when recursive CTE is referenced multiple times in the recursive term
query error DataFusion error: This feature is not implemented: Multiple recursive references to the same CTE are not supported
WITH RECURSIVE my_cte AS (
    SELECT 1 as a
    UNION ALL
    SELECT my_cte.a+2 as a
    FROM my_cte join my_cte c2 using(a)
    WHERE my_cte.a<5
)
SELECT a FROM my_cte;


# Test issue: https://github.com/apache/arrow-datafusion/issues/9680
query I
WITH RECURSIVE recursive_cte AS (
  SELECT 1 as val
  UNION ALL
    (
      WITH sub_cte AS (
      SELECT 2 as val
    )
    SELECT
      2 as val
    FROM recursive_cte
      CROSS JOIN sub_cte
    WHERE recursive_cte.val < 2
  )
)
SELECT * FROM recursive_cte;
----
1
2

# Test issue: https://github.com/apache/arrow-datafusion/issues/9680
# 'recursive_cte' should be on the left of the cross join, as this is the test purpose of the above query.
query TT
explain WITH RECURSIVE recursive_cte AS (
  SELECT 1 as val
  UNION ALL
    (
      WITH sub_cte AS (
      SELECT 2 as val
    )
    SELECT
      2 as val
    FROM recursive_cte
      CROSS JOIN sub_cte
    WHERE recursive_cte.val < 2
  )
)
SELECT * FROM recursive_cte;
----
logical_plan
Projection: recursive_cte.val
--SubqueryAlias: recursive_cte
----RecursiveQuery: is_distinct=false
------Projection: Int64(1) AS val
--------EmptyRelation
------Projection: Int64(2) AS val
--------CrossJoin:
----------Filter: recursive_cte.val < Int64(2)
------------TableScan: recursive_cte
----------SubqueryAlias: sub_cte
------------Projection: Int64(2) AS val
--------------EmptyRelation
physical_plan
RecursiveQueryExec: name=recursive_cte, is_distinct=false
--ProjectionExec: expr=[1 as val]
----PlaceholderRowExec
--ProjectionExec: expr=[2 as val]
----CrossJoinExec
------CoalescePartitionsExec
--------CoalesceBatchesExec: target_batch_size=8182
<<<<<<< HEAD
----------ProjectionExec: expr=[]
------------FilterExec: val@0 < 2
--------------RepartitionExec: partitioning=RoundRobinBatch(4), input_partitions=1
----------------WorkTableExec: name=recursive_cte
------PlaceholderRowExec
=======
----------FilterExec: val@0 < 2
------------RepartitionExec: partitioning=RoundRobinBatch(4), input_partitions=1
--------------WorkTableExec: name=recursive_cte
------ProjectionExec: expr=[2 as val]
--------PlaceholderRowExec

# Test issue: https://github.com/apache/arrow-datafusion/issues/9794
# Non-recursive term and recursive term have different types
query IT
WITH RECURSIVE my_cte AS(
    SELECT 1::int AS a
    UNION ALL
    SELECT a::bigint+2 FROM my_cte WHERE a<3
) SELECT *, arrow_typeof(a) FROM my_cte;
----
1 Int32
3 Int32

# Test issue: https://github.com/apache/arrow-datafusion/issues/9794
# Non-recursive term and recursive term have different number of columns
query error DataFusion error: Error during planning: Non\-recursive term and recursive term must have the same number of columns \(1 != 3\)
WITH RECURSIVE my_cte AS (
    SELECT 1::bigint AS a
    UNION ALL
    SELECT a+2, 'a','c' FROM my_cte WHERE a<3
) SELECT * FROM my_cte;

# Test issue: https://github.com/apache/arrow-datafusion/issues/9794
# Non-recursive term and recursive term have different types, and cannot be casted
query error DataFusion error: Arrow error: Cast error: Cannot cast string 'abc' to value of Int64 type
WITH RECURSIVE my_cte AS (
    SELECT 1 AS a
    UNION ALL
    SELECT 'abc' FROM my_cte WHERE CAST(a AS text) !='abc'
) SELECT * FROM my_cte;
>>>>>>> 230a6b47
<|MERGE_RESOLUTION|>--- conflicted
+++ resolved
@@ -709,18 +709,11 @@
 ----CrossJoinExec
 ------CoalescePartitionsExec
 --------CoalesceBatchesExec: target_batch_size=8182
-<<<<<<< HEAD
 ----------ProjectionExec: expr=[]
 ------------FilterExec: val@0 < 2
 --------------RepartitionExec: partitioning=RoundRobinBatch(4), input_partitions=1
 ----------------WorkTableExec: name=recursive_cte
 ------PlaceholderRowExec
-=======
-----------FilterExec: val@0 < 2
-------------RepartitionExec: partitioning=RoundRobinBatch(4), input_partitions=1
---------------WorkTableExec: name=recursive_cte
-------ProjectionExec: expr=[2 as val]
---------PlaceholderRowExec
 
 # Test issue: https://github.com/apache/arrow-datafusion/issues/9794
 # Non-recursive term and recursive term have different types
@@ -750,5 +743,4 @@
     SELECT 1 AS a
     UNION ALL
     SELECT 'abc' FROM my_cte WHERE CAST(a AS text) !='abc'
-) SELECT * FROM my_cte;
->>>>>>> 230a6b47
+) SELECT * FROM my_cte;