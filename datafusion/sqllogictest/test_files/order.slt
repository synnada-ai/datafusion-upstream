# Licensed to the Apache Software Foundation (ASF) under one
# or more contributor license agreements.  See the NOTICE file
# distributed with this work for additional information
# regarding copyright ownership.  The ASF licenses this file
# to you under the Apache License, Version 2.0 (the
# "License"); you may not use this file except in compliance
# with the License.  You may obtain a copy of the License at
#
#   http://www.apache.org/licenses/LICENSE-2.0
#
# Unless required by applicable law or agreed to in writing,
# software distributed under the License is distributed on an
# "AS IS" BASIS, WITHOUT WARRANTIES OR CONDITIONS OF ANY
# KIND, either express or implied.  See the License for the
# specific language governing permissions and limitations
# under the License.


statement ok
CREATE EXTERNAL TABLE alltypes_plain STORED AS PARQUET LOCATION '../../parquet-testing/data/alltypes_plain.parquet';

statement ok
CREATE EXTERNAL TABLE aggregate_test_100 (
  c1  VARCHAR NOT NULL,
  c2  TINYINT NOT NULL,
  c3  SMALLINT NOT NULL,
  c4  SMALLINT,
  c5  INT,
  c6  BIGINT NOT NULL,
  c7  SMALLINT NOT NULL,
  c8  INT NOT NULL,
  c9  BIGINT UNSIGNED NOT NULL,
  c10 VARCHAR NOT NULL,
  c11 FLOAT NOT NULL,
  c12 DOUBLE NOT NULL,
  c13 VARCHAR NOT NULL
)
STORED AS CSV
LOCATION '../../testing/data/csv/aggregate_test_100.csv'
OPTIONS ('format.has_header' 'true');

# test_sort_unprojected_col
query I
SELECT id FROM alltypes_plain ORDER BY int_col, double_col
----
4
6
2
0
5
7
3
1


# test_order_by_agg_expr
query R
SELECT MIN(c12) FROM aggregate_test_100 ORDER BY MIN(c12)
----
0.014793053078

# test_nulls_first_asc

query IT
SELECT * FROM (VALUES (1, 'one'), (2, 'two'), (null, 'three')) AS t (num,letter) ORDER BY num
----
1 one
2 two
NULL three

# test_nulls_first_desc()

query IT
SELECT * FROM (VALUES (1, 'one'), (2, 'two'), (null, 'three')) AS t (num,letter) ORDER BY num DESC
----
NULL three
2 two
1 one

# test_specific_nulls_last_desc

query IT
SELECT * FROM (VALUES (1, 'one'), (2, 'two'), (null, 'three')) AS t (num,letter) ORDER BY num DESC NULLS LAST
----
2 two
1 one
NULL three

# test_specific_nulls_first_asc
query IT
SELECT * FROM (VALUES (1, 'one'), (2, 'two'), (null, 'three')) AS t (num,letter) ORDER BY num ASC NULLS FIRST
----
NULL three
1 one
2 two

# sort

statement ok
CREATE EXTERNAL TABLE test (c1 int, c2 bigint, c3 boolean)
STORED AS CSV LOCATION '../core/tests/data/partitioned_csv';

# Demonstrate types
query TTT
SELECT arrow_typeof(c1), arrow_typeof(c2), arrow_typeof(c3) FROM test LIMIT 1;
----
Int32 Int64 Boolean

query II
SELECT c1, c2 FROM test ORDER BY c1 DESC, c2 ASC
----
3 0
3 1
3 2
3 3
3 4
3 5
3 6
3 7
3 8
3 9
3 10
2 0
2 1
2 2
2 3
2 4
2 5
2 6
2 7
2 8
2 9
2 10
1 0
1 1
1 2
1 3
1 4
1 5
1 6
1 7
1 8
1 9
1 10
0 0
0 1
0 2
0 3
0 4
0 5
0 6
0 7
0 8
0 9
0 10

# eliminate duplicated sorted expr
query TT
explain SELECT c1, c2 FROM aggregate_test_100 ORDER BY c2, c3, c2
----
logical_plan
01)Projection: aggregate_test_100.c1, aggregate_test_100.c2
02)--Sort: aggregate_test_100.c2 ASC NULLS LAST, aggregate_test_100.c3 ASC NULLS LAST
03)----TableScan: aggregate_test_100 projection=[c1, c2, c3]
physical_plan
01)ProjectionExec: expr=[c1@0 as c1, c2@1 as c2]
02)--SortExec: expr=[c2@1 ASC NULLS LAST,c3@2 ASC NULLS LAST], preserve_partitioning=[false]
03)----CsvExec: file_groups={1 group: [[WORKSPACE_ROOT/testing/data/csv/aggregate_test_100.csv]]}, projection=[c1, c2, c3], has_header=true

query II
SELECT c2, c3 FROM aggregate_test_100 ORDER BY c2, c3, c2
----
1 -99
1 -98
1 -85
1 -72
1 -56
1 -25
1 -24
1 -8
1 -5
1 12
1 29
1 36
1 38
1 41
1 54
1 57
1 70
1 71
1 83
1 103
1 120
1 125
2 -117
2 -107
2 -106
2 -61
2 -60
2 -60
2 -48
2 -43
2 -29
2 1
2 29
2 31
2 45
2 49
2 52
2 52
2 63
2 68
2 93
2 97
2 113
2 122
3 -101
3 -95
3 -76
3 -72
3 -12
3 -2
3 13
3 13
3 14
3 17
3 17
3 22
3 71
3 73
3 77
3 97
3 104
3 112
3 123
4 -117
4 -111
4 -101
4 -90
4 -79
4 -59
4 -56
4 -54
4 -53
4 -38
4 3
4 5
4 17
4 30
4 47
4 55
4 65
4 73
4 74
4 96
4 97
4 102
4 123
5 -101
5 -94
5 -86
5 -82
5 -59
5 -44
5 -40
5 -31
5 -5
5 36
5 62
5 64
5 68
5 118


# sort_empty
# The predicate on this query purposely generates no results

statement ok
SELECT c1, c2 FROM test WHERE c1 > 100000 ORDER BY c1 DESC, c2 ASC

#####
# Sorting and Grouping
#####
statement ok
create table foo as values (1, 2), (3, 4), (5, 6);

query II rowsort
select * from foo
----
1 2
3 4
5 6

query I
select column1 from foo order by column2;
----
1
3
5

query I
select column1 from foo order by column1 + column2;
----
1
3
5

query I
select column1 from foo order by column1 + column2;
----
1
3
5

query I rowsort
select column1 + column2 from foo group by column1, column2;
----
11
3
7

query I
select column1 + column2 from foo group by column1, column2 ORDER BY column2 desc;
----
11
7
3

# Test issue: https://github.com/apache/datafusion/issues/11549
query I
select column1 from foo order by log(column2);
----
1
3
5

# Cleanup
statement ok
drop table foo;


#####
# Tests for https://github.com/apache/datafusion/issues/4854
# Ordering / grouping by the same column
#####
statement ok
create or replace table t as select column1 as value, column2 as time from (select * from (values
  (1, timestamp '2022-01-01 00:00:30'),
  (2, timestamp '2022-01-01 01:00:10'),
  (3, timestamp '2022-01-02 00:00:20')
) as sq) as sq


query IP rowsort
select
  sum(value) AS "value",
  date_trunc('hour',time) AS "time"
FROM t
GROUP BY time;
----
1 2022-01-01T00:00:00
2 2022-01-01T01:00:00
3 2022-01-02T00:00:00

# should work fine
query IP
select
  sum(value) AS "value",
  date_trunc('minute',time) AS "time"
FROM t
GROUP BY time
ORDER BY time;
----
1 2022-01-01T00:00:00
2 2022-01-01T01:00:00
3 2022-01-02T00:00:00

## SORT BY  is not supported
statement error DataFusion error: This feature is not implemented: SORT BY
select * from t SORT BY time;


# distinct on a column not in the select list should not work
statement error DataFusion error: Error during planning: For SELECT DISTINCT, ORDER BY expressions t\.time must appear in select list
SELECT DISTINCT value FROM t ORDER BY time;

# distinct on an expression of a column not in the select list should not work
statement error DataFusion error: Error during planning: For SELECT DISTINCT, ORDER BY expressions t\.time must appear in select list
SELECT DISTINCT date_trunc('hour', time)  FROM t ORDER BY time;

# distinct on a column that is in the select list but aliasted should work
query P
SELECT DISTINCT time as "first_seen" FROM t ORDER BY "first_seen";
----
2022-01-01T00:00:30
2022-01-01T01:00:10
2022-01-02T00:00:20

# distinct on a column that is in the select list, but aliased (though
# the reference is to original expr) should work
query P
SELECT DISTINCT time as "first_seen" FROM t ORDER BY time;
----
2022-01-01T00:00:30
2022-01-01T01:00:10
2022-01-02T00:00:20

# distinct on a column that is in the select list, but aliased (though
# the reference is its ordinal position) should work
query P
SELECT DISTINCT time as "first_seen" FROM t ORDER BY 1;
----
2022-01-01T00:00:30
2022-01-01T01:00:10
2022-01-02T00:00:20

## Cleanup
statement ok
drop table t;

# Create a table having 3 columns which are ordering equivalent by the source. In the next step,
# we will expect to observe the removed SortExec by propagating the orders across projection.
statement ok
CREATE EXTERNAL TABLE multiple_ordered_table (
  a0 INTEGER,
  a INTEGER,
  b INTEGER,
  c INTEGER,
  d INTEGER
)
STORED AS CSV
WITH ORDER (a ASC)
WITH ORDER (b ASC)
WITH ORDER (c ASC)
LOCATION '../core/tests/data/window_2.csv'
OPTIONS ('format.has_header' 'true');

query TT
EXPLAIN SELECT (b+a+c) AS result
FROM multiple_ordered_table
ORDER BY result;
----
logical_plan
01)Sort: result ASC NULLS LAST
02)--Projection: multiple_ordered_table.b + multiple_ordered_table.a + multiple_ordered_table.c AS result
03)----TableScan: multiple_ordered_table projection=[a, b, c]
physical_plan
01)SortPreservingMergeExec: [result@0 ASC NULLS LAST]
02)--ProjectionExec: expr=[b@1 + a@0 + c@2 as result]
03)----RepartitionExec: partitioning=RoundRobinBatch(4), input_partitions=1
04)------CsvExec: file_groups={1 group: [[WORKSPACE_ROOT/datafusion/core/tests/data/window_2.csv]]}, projection=[a, b, c], output_orderings=[[a@0 ASC NULLS LAST], [b@1 ASC NULLS LAST], [c@2 ASC NULLS LAST]], has_header=true

statement ok
drop table multiple_ordered_table;

# Create tables having some ordered columns. In the next step, we will expect to observe that scalar
# functions, such as mathematical functions like atan(), ceil(), sqrt(), or date_time functions
# like date_bin() and date_trunc(), will maintain the order of its argument columns.
statement ok
CREATE EXTERNAL TABLE csv_with_timestamps (
  name VARCHAR,
  ts TIMESTAMP
)
STORED AS CSV
WITH ORDER (ts ASC NULLS LAST)
LOCATION '../core/tests/data/timestamps.csv';

query TT
EXPLAIN SELECT DATE_BIN(INTERVAL '15 minutes', ts, TIMESTAMP '2022-08-03 14:40:00Z') as db15
FROM csv_with_timestamps
ORDER BY db15;
----
logical_plan
01)Sort: db15 ASC NULLS LAST
02)--Projection: date_bin(IntervalMonthDayNano("IntervalMonthDayNano { months: 0, days: 0, nanoseconds: 900000000000 }"), csv_with_timestamps.ts, TimestampNanosecond(1659537600000000000, None)) AS db15
03)----TableScan: csv_with_timestamps projection=[ts]
physical_plan
01)SortPreservingMergeExec: [db15@0 ASC NULLS LAST]
02)--ProjectionExec: expr=[date_bin(IntervalMonthDayNano { months: 0, days: 0, nanoseconds: 900000000000 }, ts@0, 1659537600000000000) as db15]
03)----RepartitionExec: partitioning=RoundRobinBatch(4), input_partitions=1
04)------CsvExec: file_groups={1 group: [[WORKSPACE_ROOT/datafusion/core/tests/data/timestamps.csv]]}, projection=[ts], output_ordering=[ts@0 ASC NULLS LAST], has_header=false

query TT
EXPLAIN SELECT DATE_TRUNC('DAY', ts) as dt_day
FROM csv_with_timestamps
ORDER BY dt_day;
----
logical_plan
01)Sort: dt_day ASC NULLS LAST
02)--Projection: date_trunc(Utf8("DAY"), csv_with_timestamps.ts) AS dt_day
03)----TableScan: csv_with_timestamps projection=[ts]
physical_plan
01)SortPreservingMergeExec: [dt_day@0 ASC NULLS LAST]
02)--ProjectionExec: expr=[date_trunc(DAY, ts@0) as dt_day]
03)----RepartitionExec: partitioning=RoundRobinBatch(4), input_partitions=1
04)------CsvExec: file_groups={1 group: [[WORKSPACE_ROOT/datafusion/core/tests/data/timestamps.csv]]}, projection=[ts], output_ordering=[ts@0 ASC NULLS LAST], has_header=false

statement ok
drop table csv_with_timestamps;

statement ok
drop table aggregate_test_100;

statement ok
CREATE EXTERNAL TABLE aggregate_test_100 (
  c1  VARCHAR NOT NULL,
  c2  TINYINT NOT NULL,
  c3  SMALLINT NOT NULL,
  c4  SMALLINT,
  c5  INT,
  c6  BIGINT NOT NULL,
  c7  SMALLINT NOT NULL,
  c8  INT NOT NULL,
  c9  BIGINT UNSIGNED NOT NULL,
  c10 VARCHAR NOT NULL,
  c11 FLOAT NOT NULL,
  c12 DOUBLE NOT NULL,
  c13 VARCHAR NOT NULL
)
STORED AS CSV
WITH ORDER(c11)
WITH ORDER(c12 DESC NULLS LAST)
LOCATION '../../testing/data/csv/aggregate_test_100.csv'
OPTIONS ('format.has_header' 'true');

query TT
EXPLAIN SELECT ATAN(c11) as atan_c11
FROM aggregate_test_100
ORDER BY atan_c11;
----
logical_plan
01)Sort: atan_c11 ASC NULLS LAST
02)--Projection: atan(aggregate_test_100.c11) AS atan_c11
03)----TableScan: aggregate_test_100 projection=[c11]
physical_plan
01)SortPreservingMergeExec: [atan_c11@0 ASC NULLS LAST]
02)--ProjectionExec: expr=[atan(c11@0) as atan_c11]
03)----RepartitionExec: partitioning=RoundRobinBatch(4), input_partitions=1
04)------CsvExec: file_groups={1 group: [[WORKSPACE_ROOT/testing/data/csv/aggregate_test_100.csv]]}, projection=[c11], output_ordering=[c11@0 ASC NULLS LAST], has_header=true

query TT
EXPLAIN SELECT CEIL(c11) as ceil_c11
FROM aggregate_test_100
ORDER BY ceil_c11;
----
logical_plan
01)Sort: ceil_c11 ASC NULLS LAST
02)--Projection: ceil(aggregate_test_100.c11) AS ceil_c11
03)----TableScan: aggregate_test_100 projection=[c11]
physical_plan
01)SortPreservingMergeExec: [ceil_c11@0 ASC NULLS LAST]
02)--ProjectionExec: expr=[ceil(c11@0) as ceil_c11]
03)----RepartitionExec: partitioning=RoundRobinBatch(4), input_partitions=1
04)------CsvExec: file_groups={1 group: [[WORKSPACE_ROOT/testing/data/csv/aggregate_test_100.csv]]}, projection=[c11], output_ordering=[c11@0 ASC NULLS LAST], has_header=true

query TT
  EXPLAIN SELECT LOG(c12, c11) as log_c11_base_c12
  FROM aggregate_test_100
  ORDER BY log_c11_base_c12;
----
logical_plan
01)Sort: log_c11_base_c12 ASC NULLS LAST
02)--Projection: log(aggregate_test_100.c12, CAST(aggregate_test_100.c11 AS Float64)) AS log_c11_base_c12
03)----TableScan: aggregate_test_100 projection=[c11, c12]
physical_plan
01)SortPreservingMergeExec: [log_c11_base_c12@0 ASC NULLS LAST]
02)--ProjectionExec: expr=[log(c12@1, CAST(c11@0 AS Float64)) as log_c11_base_c12]
03)----RepartitionExec: partitioning=RoundRobinBatch(4), input_partitions=1
04)------CsvExec: file_groups={1 group: [[WORKSPACE_ROOT/testing/data/csv/aggregate_test_100.csv]]}, projection=[c11, c12], output_orderings=[[c11@0 ASC NULLS LAST], [c12@1 DESC NULLS LAST]], has_header=true

query TT
EXPLAIN SELECT LOG(c11, c12) as log_c12_base_c11
FROM aggregate_test_100
ORDER BY log_c12_base_c11 DESC NULLS LAST;
----
logical_plan
01)Sort: log_c12_base_c11 DESC NULLS LAST
02)--Projection: log(CAST(aggregate_test_100.c11 AS Float64), aggregate_test_100.c12) AS log_c12_base_c11
03)----TableScan: aggregate_test_100 projection=[c11, c12]
physical_plan
01)SortPreservingMergeExec: [log_c12_base_c11@0 DESC NULLS LAST]
02)--ProjectionExec: expr=[log(CAST(c11@0 AS Float64), c12@1) as log_c12_base_c11]
03)----RepartitionExec: partitioning=RoundRobinBatch(4), input_partitions=1
04)------CsvExec: file_groups={1 group: [[WORKSPACE_ROOT/testing/data/csv/aggregate_test_100.csv]]}, projection=[c11, c12], output_orderings=[[c11@0 ASC NULLS LAST], [c12@1 DESC NULLS LAST]], has_header=true

statement ok
drop table aggregate_test_100;


# Sort with lots of repetition values
# Test sorting a parquet file with 2 million records that has lots of values that are repeated
statement ok
CREATE EXTERNAL TABLE repeat_much STORED AS PARQUET LOCATION 'data/repeat_much.snappy.parquet';

query I
SELECT a FROM repeat_much ORDER BY a LIMIT 20;
----
2450962
2450962
2450962
2450962
2450962
2450962
2450962
2450962
2450962
2450962
2450962
2450962
2450962
2450962
2450962
2450962
2450962
2450962
2450962
2450962


# Create external table with optional pre-known sort order
# ORDER BY query should be able to take advantage of the pre-existing order and drop SortExec
# in the physical plan
statement ok
set datafusion.catalog.information_schema = true;

statement ok
CREATE EXTERNAL TABLE IF NOT EXISTS orders (
        o_orderkey BIGINT,
        o_custkey BIGINT,
        o_orderstatus VARCHAR,
        o_totalprice DECIMAL(15, 2),
        o_orderdate DATE,
        o_orderpriority VARCHAR,
        o_clerk VARCHAR,
        o_shippriority INTEGER,
        o_comment VARCHAR,
) STORED AS CSV  WITH ORDER (o_orderkey ASC) LOCATION '../core/tests/tpch-csv/orders.csv'
OPTIONS ('format.delimiter' ',', 'format.has_header' 'true');

query TT
EXPLAIN SELECT o_orderkey, o_orderstatus FROM orders ORDER BY o_orderkey ASC
----
logical_plan
01)Sort: orders.o_orderkey ASC NULLS LAST
02)--TableScan: orders projection=[o_orderkey, o_orderstatus]
physical_plan CsvExec: file_groups={1 group: [[WORKSPACE_ROOT/datafusion/core/tests/tpch-csv/orders.csv]]}, projection=[o_orderkey, o_orderstatus], output_ordering=[o_orderkey@0 ASC NULLS LAST], has_header=true


# Create external table with DDL ordered columns that are missing
# When columns are missing the query is expected to fail
query error DataFusion error: Error during planning: Column a is not in schema
CREATE EXTERNAL TABLE dt (a_id integer, a_str string, a_bool boolean) STORED AS CSV WITH ORDER (a ASC) LOCATION 'file://path/to/table';


# Create external table with DDL ordered columns without schema
# When schema is missing the query is expected to fail
query error DataFusion error: Error during planning: Provide a schema before specifying the order while creating a table\.
CREATE EXTERNAL TABLE dt STORED AS CSV WITH ORDER (a ASC) LOCATION 'file://path/to/table';


# Sort with duplicate sort expressions
# Table is sorted multiple times on the same column name and should not fail
statement ok
CREATE TABLE t1 (
  id INT,
  name TEXT
) AS VALUES
(2, 'a'),
(4, 'b'),
(9, 'c'),
(3, 'd'),
(4, 'e');


query IT
SELECT * FROM t1 ORDER BY id DESC, id, name, id ASC;
----
9 c
4 b
4 e
3 d
2 a

query TT
EXPLAIN SELECT * FROM t1 ORDER BY id DESC, id, name, id ASC;
----
logical_plan
01)Sort: t1.id DESC NULLS FIRST, t1.name ASC NULLS LAST
02)--TableScan: t1 projection=[id, name]
physical_plan
01)SortExec: expr=[id@0 DESC,name@1 ASC NULLS LAST], preserve_partitioning=[false]
02)--MemoryExec: partitions=1, partition_sizes=[1]

query IT
SELECT * FROM t1 ORDER BY id ASC, id, name, id DESC;
----
2 a
3 d
4 b
4 e
9 c

query TT
EXPLAIN SELECT * FROM t1 ORDER BY id ASC, id, name, id DESC;
----
logical_plan
01)Sort: t1.id ASC NULLS LAST, t1.name ASC NULLS LAST
02)--TableScan: t1 projection=[id, name]
physical_plan
01)SortExec: expr=[id@0 ASC NULLS LAST,name@1 ASC NULLS LAST], preserve_partitioning=[false]
02)--MemoryExec: partitions=1, partition_sizes=[1]


# Minimal reproduction of issue 5970
# https://github.com/apache/datafusion/issues/5970
statement ok
set datafusion.execution.target_partitions = 2;

statement ok
set datafusion.optimizer.repartition_sorts = true;


query II
WITH
    m0(t) AS (
        VALUES (0), (1), (2)),
    m1(t) AS (
        VALUES (0), (1)),
    u AS (
        SELECT 0 as m, t FROM m0 GROUP BY 1, 2),
    v AS (
        SELECT 1 as m, t FROM m1 GROUP BY 1, 2)
SELECT * FROM u
UNION ALL
SELECT * FROM v
ORDER BY 1, 2;
----
0 0
0 1
0 2
1 0
1 1

query TT
EXPLAIN
WITH
    m0(t) AS (
        VALUES (0), (1), (2)),
    m1(t) AS (
        VALUES (0), (1)),
    u AS (
        SELECT 0 as m, t FROM m0 GROUP BY 1, 2),
    v AS (
        SELECT 1 as m, t FROM m1 GROUP BY 1, 2)
SELECT * FROM u
UNION ALL
SELECT * FROM v
ORDER BY 1, 2;
----
logical_plan
01)Sort: u.m ASC NULLS LAST, u.t ASC NULLS LAST
02)--Union
03)----SubqueryAlias: u
04)------Projection: Int64(0) AS m, m0.t
05)--------Aggregate: groupBy=[[m0.t]], aggr=[[]]
06)----------SubqueryAlias: m0
07)------------Projection: column1 AS t
08)--------------Values: (Int64(0)), (Int64(1)), (Int64(2))
09)----SubqueryAlias: v
10)------Projection: Int64(1) AS m, m1.t
11)--------Aggregate: groupBy=[[m1.t]], aggr=[[]]
12)----------SubqueryAlias: m1
13)------------Projection: column1 AS t
14)--------------Values: (Int64(0)), (Int64(1))
physical_plan
01)SortPreservingMergeExec: [m@0 ASC NULLS LAST,t@1 ASC NULLS LAST]
02)--SortExec: expr=[m@0 ASC NULLS LAST,t@1 ASC NULLS LAST], preserve_partitioning=[true]
03)----InterleaveExec
04)------ProjectionExec: expr=[0 as m, t@0 as t]
05)--------AggregateExec: mode=FinalPartitioned, gby=[t@0 as t], aggr=[]
06)----------CoalesceBatchesExec: target_batch_size=8192
07)------------RepartitionExec: partitioning=Hash([t@0], 2), input_partitions=1
08)--------------AggregateExec: mode=Partial, gby=[t@0 as t], aggr=[]
09)----------------ProjectionExec: expr=[column1@0 as t]
10)------------------ValuesExec
11)------ProjectionExec: expr=[1 as m, t@0 as t]
12)--------AggregateExec: mode=FinalPartitioned, gby=[t@0 as t], aggr=[]
13)----------CoalesceBatchesExec: target_batch_size=8192
14)------------RepartitionExec: partitioning=Hash([t@0], 2), input_partitions=1
15)--------------AggregateExec: mode=Partial, gby=[t@0 as t], aggr=[]
16)----------------ProjectionExec: expr=[column1@0 as t]
17)------------------ValuesExec

#####
# Multi column sorting with lists
#####

statement ok
create table foo as values (2, [0]), (4, [1]), (2, [6]), (1, [2, 5]), (0, [3]), (3, [4]), (2, [2, 5]), (2, [7]);

query I?
select column1, column2 from foo ORDER BY column1, column2;
----
0 [3]
1 [2, 5]
2 [0]
2 [2, 5]
2 [6]
2 [7]
3 [4]
4 [1]

query I?
select column1, column2 from foo ORDER BY column1 desc, column2;
----
4 [1]
3 [4]
2 [0]
2 [2, 5]
2 [6]
2 [7]
1 [2, 5]
0 [3]

query I?
select column1, column2 from foo ORDER BY column1, column2 desc;
----
0 [3]
1 [2, 5]
2 [7]
2 [6]
2 [2, 5]
2 [0]
3 [4]
4 [1]

query I?
select column1, column2 from foo ORDER BY column1 desc, column2 desc;
----
4 [1]
3 [4]
2 [7]
2 [6]
2 [2, 5]
2 [0]
1 [2, 5]
0 [3]

query ?I
select column2, column1 from foo ORDER BY column2, column1;
----
[0] 2
[1] 4
[2, 5] 1
[2, 5] 2
[3] 0
[4] 3
[6] 2
[7] 2

query ?I
select column2, column1 from foo ORDER BY column2 desc, column1;
----
[7] 2
[6] 2
[4] 3
[3] 0
[2, 5] 1
[2, 5] 2
[1] 4
[0] 2

query ?I
select column2, column1 from foo ORDER BY column2, column1 desc;
----
[0] 2
[1] 4
[2, 5] 2
[2, 5] 1
[3] 0
[4] 3
[6] 2
[7] 2

query ?I
select column2, column1 from foo ORDER BY column2 desc, column1 desc;
----
[7] 2
[6] 2
[4] 3
[3] 0
[2, 5] 2
[2, 5] 1
[1] 4
[0] 2

# Test issue: https://github.com/apache/datafusion/issues/10013
# There is both a HAVING clause and an ORDER BY clause in the query.
query I
SELECT
   SUM(column1)
FROM foo
HAVING SUM(column1) > 0
ORDER BY SUM(column1)
----
16

# ORDER BY with a GROUP BY clause
query I
SELECT SUM(column1) 
  FROM foo 
GROUP BY column2 
ORDER BY SUM(column1) 
----
0
2
2
2
3
3
4

# ORDER BY with a GROUP BY clause and a HAVING clause
query I
SELECT 
  SUM(column1) 
FROM foo 
GROUP BY column2 
HAVING SUM(column1) < 3 
ORDER BY SUM(column1) 
----
0
2
2
2

# ORDER BY without a HAVING clause
query I
SELECT SUM(column1) FROM foo ORDER BY SUM(column1)
----
16

# Order by unprojected aggregate expressions is not supported
query error DataFusion error: This feature is not implemented: Physical plan does not support logical expression AggregateFunction
SELECT column2 FROM foo ORDER BY SUM(column1)

statement ok
create table ambiguity_test(a int, b int) as values (1,20), (2,10);

# Order-by expressions prioritize referencing columns from the select list.
query II
select a as b, b as c2 from ambiguity_test order by b
----
1 20
2 10

# Cleanup
statement ok
drop table foo;

statement ok
drop table ambiguity_test;

# Casting from numeric to string types breaks the ordering
statement ok
CREATE EXTERNAL TABLE ordered_table (
  a0 INT,
  a INT,
  b INT,
  c INT,
  d INT
)
STORED AS CSV
WITH ORDER (c ASC)
LOCATION '../core/tests/data/window_2.csv'
OPTIONS ('format.has_header' 'true');

query T
SELECT CAST(c as VARCHAR) as c_str
FROM ordered_table
ORDER BY c_str
limit 5;
----
0
1
10
11
12

query TT
EXPLAIN SELECT CAST(c as VARCHAR) as c_str
FROM ordered_table
ORDER BY c_str
limit 5;
----
logical_plan
01)Sort: c_str ASC NULLS LAST, fetch=5
02)--Projection: CAST(ordered_table.c AS Utf8) AS c_str
03)----TableScan: ordered_table projection=[c]
physical_plan
01)SortPreservingMergeExec: [c_str@0 ASC NULLS LAST], fetch=5
02)--SortExec: TopK(fetch=5), expr=[c_str@0 ASC NULLS LAST], preserve_partitioning=[true]
03)----ProjectionExec: expr=[CAST(c@0 AS Utf8) as c_str]
04)------RepartitionExec: partitioning=RoundRobinBatch(2), input_partitions=1
05)--------CsvExec: file_groups={1 group: [[WORKSPACE_ROOT/datafusion/core/tests/data/window_2.csv]]}, projection=[c], output_ordering=[c@0 ASC NULLS LAST], has_header=true


# Casting from numeric to numeric types preserves the ordering
query I
SELECT CAST(c as BIGINT) as c_bigint
FROM ordered_table
ORDER BY c_bigint
limit 5;
----
0
1
2
3
4

query TT
EXPLAIN SELECT CAST(c as BIGINT) as c_bigint
FROM ordered_table
ORDER BY c_bigint
limit 5;
----
logical_plan
01)Sort: c_bigint ASC NULLS LAST, fetch=5
02)--Projection: CAST(ordered_table.c AS Int64) AS c_bigint
03)----TableScan: ordered_table projection=[c]
physical_plan
01)SortPreservingMergeExec: [c_bigint@0 ASC NULLS LAST], fetch=5
02)--ProjectionExec: expr=[CAST(c@0 AS Int64) as c_bigint]
03)----RepartitionExec: partitioning=RoundRobinBatch(2), input_partitions=1
04)------CsvExec: file_groups={1 group: [[WORKSPACE_ROOT/datafusion/core/tests/data/window_2.csv]]}, projection=[c], output_ordering=[c@0 ASC NULLS LAST], has_header=true

statement ok
drop table ordered_table; 


# ABS(x) breaks the ordering if x's range contains both negative and positive values.
# Since x is defined as INT, its range is assumed to be from NEG_INF to INF.
statement ok
CREATE EXTERNAL TABLE ordered_table (
  a0 INT,
  a INT,
  b INT,
  c INT,
  d INT
)
STORED AS CSV
WITH ORDER (c ASC)
LOCATION '../core/tests/data/window_2.csv'
OPTIONS ('format.has_header' 'true');

query TT
EXPLAIN SELECT ABS(c) as abs_c
FROM ordered_table
ORDER BY abs_c
limit 5;
----
logical_plan
01)Sort: abs_c ASC NULLS LAST, fetch=5
02)--Projection: abs(ordered_table.c) AS abs_c
03)----TableScan: ordered_table projection=[c]
physical_plan
01)SortPreservingMergeExec: [abs_c@0 ASC NULLS LAST], fetch=5
02)--SortExec: TopK(fetch=5), expr=[abs_c@0 ASC NULLS LAST], preserve_partitioning=[true]
03)----ProjectionExec: expr=[abs(c@0) as abs_c]
04)------RepartitionExec: partitioning=RoundRobinBatch(2), input_partitions=1
05)--------CsvExec: file_groups={1 group: [[WORKSPACE_ROOT/datafusion/core/tests/data/window_2.csv]]}, projection=[c], output_ordering=[c@0 ASC NULLS LAST], has_header=true

statement ok
drop table ordered_table; 

# ABS(x) preserves the ordering if x's range falls into positive values.
# Since x is defined as INT UNSIGNED, its range is assumed to be from 0 to INF.
statement ok
CREATE EXTERNAL TABLE ordered_table (
  a0 INT,
  a INT,
  b INT,
  c INT UNSIGNED,
  d INT
)
STORED AS CSV
WITH ORDER (c ASC)
LOCATION '../core/tests/data/window_2.csv'
OPTIONS ('format.has_header' 'true');

query TT
EXPLAIN SELECT ABS(c) as abs_c
FROM ordered_table
ORDER BY abs_c
limit 5;
----
logical_plan
01)Sort: abs_c ASC NULLS LAST, fetch=5
02)--Projection: abs(ordered_table.c) AS abs_c
03)----TableScan: ordered_table projection=[c]
physical_plan
01)SortPreservingMergeExec: [abs_c@0 ASC NULLS LAST], fetch=5
02)--ProjectionExec: expr=[abs(c@0) as abs_c]
03)----RepartitionExec: partitioning=RoundRobinBatch(2), input_partitions=1
04)------CsvExec: file_groups={1 group: [[WORKSPACE_ROOT/datafusion/core/tests/data/window_2.csv]]}, projection=[c], output_ordering=[c@0 ASC NULLS LAST], has_header=true

# Boolean to integer casts preserve the order.
statement ok
CREATE EXTERNAL TABLE annotated_data_finite (
  ts INTEGER,
  inc_col INTEGER,
  desc_col INTEGER,
)
STORED AS CSV
WITH ORDER (inc_col ASC)
WITH ORDER (desc_col DESC)
LOCATION '../core/tests/data/window_1.csv'
OPTIONS ('format.has_header' 'true');

query TT
EXPLAIN SELECT CAST((inc_col>desc_col) as integer) as c from annotated_data_finite order by c;
----
logical_plan
01)Sort: c ASC NULLS LAST
02)--Projection: CAST(annotated_data_finite.inc_col > annotated_data_finite.desc_col AS Int32) AS c
03)----TableScan: annotated_data_finite projection=[inc_col, desc_col]
physical_plan
01)SortPreservingMergeExec: [c@0 ASC NULLS LAST]
02)--ProjectionExec: expr=[CAST(inc_col@0 > desc_col@1 AS Int32) as c]
03)----RepartitionExec: partitioning=RoundRobinBatch(2), input_partitions=1
04)------CsvExec: file_groups={1 group: [[WORKSPACE_ROOT/datafusion/core/tests/data/window_1.csv]]}, projection=[inc_col, desc_col], output_orderings=[[inc_col@0 ASC NULLS LAST], [desc_col@1 DESC]], has_header=true

# Union a query with the actual data and one with a constant
query I
SELECT (SELECT c from ordered_table ORDER BY c LIMIT 1) UNION ALL (SELECT 23 as c from ordered_table ORDER BY c LIMIT 1) ORDER BY c;
----
0
23

<<<<<<< HEAD
# Do not increase partition number after fetch 1. As this will be unnecessary.
=======
statement ok
set datafusion.execution.use_row_number_estimates_to_optimize_partitioning = true;

# Do not increase the number of partitions after fetch one, as this will be unnecessary.
>>>>>>> 7a1a23d5
query TT
EXPLAIN SELECT a + b as sum1 FROM (SELECT a, b
  FROM ordered_table
  ORDER BY a ASC LIMIT 1
);
----
logical_plan
01)Projection: ordered_table.a + ordered_table.b AS sum1
02)--Limit: skip=0, fetch=1
03)----Sort: ordered_table.a ASC NULLS LAST, fetch=1
04)------TableScan: ordered_table projection=[a, b]
physical_plan
01)ProjectionExec: expr=[a@0 + b@1 as sum1]
02)--SortExec: TopK(fetch=1), expr=[a@0 ASC NULLS LAST], preserve_partitioning=[false]
<<<<<<< HEAD
03)----CsvExec: file_groups={1 group: [[WORKSPACE_ROOT/datafusion/core/tests/data/window_2.csv]]}, projection=[a, b], has_header=true
=======
03)----CsvExec: file_groups={1 group: [[WORKSPACE_ROOT/datafusion/core/tests/data/window_2.csv]]}, projection=[a, b], has_header=true

statement ok
set datafusion.execution.use_row_number_estimates_to_optimize_partitioning = false;

# Here, we have multiple partitions after fetch one, since the row count estimate is not exact.
query TT
EXPLAIN SELECT a + b as sum1 FROM (SELECT a, b
  FROM ordered_table
  ORDER BY a ASC LIMIT 1
);
----
logical_plan
01)Projection: ordered_table.a + ordered_table.b AS sum1
02)--Limit: skip=0, fetch=1
03)----Sort: ordered_table.a ASC NULLS LAST, fetch=1
04)------TableScan: ordered_table projection=[a, b]
physical_plan
01)ProjectionExec: expr=[a@0 + b@1 as sum1]
02)--RepartitionExec: partitioning=RoundRobinBatch(2), input_partitions=1
03)----SortExec: TopK(fetch=1), expr=[a@0 ASC NULLS LAST], preserve_partitioning=[false]
04)------CsvExec: file_groups={1 group: [[WORKSPACE_ROOT/datafusion/core/tests/data/window_2.csv]]}, projection=[a, b], has_header=true
>>>>>>> 7a1a23d5
<|MERGE_RESOLUTION|>--- conflicted
+++ resolved
@@ -1137,14 +1137,7 @@
 0
 23
 
-<<<<<<< HEAD
 # Do not increase partition number after fetch 1. As this will be unnecessary.
-=======
-statement ok
-set datafusion.execution.use_row_number_estimates_to_optimize_partitioning = true;
-
-# Do not increase the number of partitions after fetch one, as this will be unnecessary.
->>>>>>> 7a1a23d5
 query TT
 EXPLAIN SELECT a + b as sum1 FROM (SELECT a, b
   FROM ordered_table
@@ -1159,15 +1152,12 @@
 physical_plan
 01)ProjectionExec: expr=[a@0 + b@1 as sum1]
 02)--SortExec: TopK(fetch=1), expr=[a@0 ASC NULLS LAST], preserve_partitioning=[false]
-<<<<<<< HEAD
 03)----CsvExec: file_groups={1 group: [[WORKSPACE_ROOT/datafusion/core/tests/data/window_2.csv]]}, projection=[a, b], has_header=true
-=======
-03)----CsvExec: file_groups={1 group: [[WORKSPACE_ROOT/datafusion/core/tests/data/window_2.csv]]}, projection=[a, b], has_header=true
-
-statement ok
-set datafusion.execution.use_row_number_estimates_to_optimize_partitioning = false;
-
-# Here, we have multiple partitions after fetch one, since the row count estimate is not exact.
+
+statement ok
+set datafusion.execution.use_row_number_estimates_to_optimize_partitioning = true;
+
+# Do not increase the number of partitions after fetch one, as this will be unnecessary.
 query TT
 EXPLAIN SELECT a + b as sum1 FROM (SELECT a, b
   FROM ordered_table
@@ -1181,7 +1171,26 @@
 04)------TableScan: ordered_table projection=[a, b]
 physical_plan
 01)ProjectionExec: expr=[a@0 + b@1 as sum1]
+02)--SortExec: TopK(fetch=1), expr=[a@0 ASC NULLS LAST], preserve_partitioning=[false]
+03)----CsvExec: file_groups={1 group: [[WORKSPACE_ROOT/datafusion/core/tests/data/window_2.csv]]}, projection=[a, b], has_header=true
+
+statement ok
+set datafusion.execution.use_row_number_estimates_to_optimize_partitioning = false;
+
+# Here, we have multiple partitions after fetch one, since the row count estimate is not exact.
+query TT
+EXPLAIN SELECT a + b as sum1 FROM (SELECT a, b
+  FROM ordered_table
+  ORDER BY a ASC LIMIT 1
+);
+----
+logical_plan
+01)Projection: ordered_table.a + ordered_table.b AS sum1
+02)--Limit: skip=0, fetch=1
+03)----Sort: ordered_table.a ASC NULLS LAST, fetch=1
+04)------TableScan: ordered_table projection=[a, b]
+physical_plan
+01)ProjectionExec: expr=[a@0 + b@1 as sum1]
 02)--RepartitionExec: partitioning=RoundRobinBatch(2), input_partitions=1
 03)----SortExec: TopK(fetch=1), expr=[a@0 ASC NULLS LAST], preserve_partitioning=[false]
-04)------CsvExec: file_groups={1 group: [[WORKSPACE_ROOT/datafusion/core/tests/data/window_2.csv]]}, projection=[a, b], has_header=true
->>>>>>> 7a1a23d5
+04)------CsvExec: file_groups={1 group: [[WORKSPACE_ROOT/datafusion/core/tests/data/window_2.csv]]}, projection=[a, b], has_header=true