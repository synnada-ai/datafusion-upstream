--- conflicted
+++ resolved
@@ -15,8 +15,6 @@
 // specific language governing permissions and limitations
 // under the License.
 
-<<<<<<< HEAD
-=======
 use std::sync::Arc;
 
 use crate::expressions::Column;
@@ -24,7 +22,6 @@
 
 use datafusion_common::tree_node::{Transformed, TransformedResult, TreeNode};
 
->>>>>>> 58cc4e12
 mod class;
 mod ordering;
 mod projection;
@@ -55,56 +52,7 @@
             output.push(item);
         }
     }
-<<<<<<< HEAD
-    collapse_monotonic_lex_req(output)
-}
-
-/// This function constructs a normalized [`LexRequirement`] by filtering out entries
-/// that are ordered if the next entry is.
-/// Used in `collapse_lex_req`
-fn collapse_monotonic_lex_req(input: LexRequirement) -> LexRequirement {
-    let mut result = Vec::with_capacity(input.len());
-    let mut i = 0;
-
-    while i < input.len() {
-        let current_expr = &input[i];
-
-        // Determine if current and next expressions can be collapsed
-        if i + 1 < input.len() {
-            let next_expr = &input[i + 1];
-            // Check for a single child that matches the next expression
-            if current_expr.expr.children().len() == 1
-                && current_expr.expr.children()[0].eq(&next_expr.expr)
-            {
-                if let Some(next_opts) = next_expr.options {
-                    // Compare the properties based on the ordering of the next options
-                    let properties = current_expr
-                        .expr
-                        .get_properties(&[ExprProperties::new_unknown()
-                            .with_order(SortProperties::Ordered(next_opts))]);
-
-                    if let Ok(prop) = properties {
-                        if current_expr.options.map(SortProperties::Ordered)
-                            == Some(prop.sort_properties)
-                        {
-                            // If the properties match, skip adding the current item to result as it's redundant
-                            i += 1;
-                            continue;
-                        }
-                    }
-                }
-            }
-        }
-
-        // Add the current item to the result
-        result.push(current_expr.clone());
-        i += 1;
-    }
-
-    result
-=======
     output
->>>>>>> 58cc4e12
 }
 
 /// Adds the `offset` value to `Column` indices inside `expr`. This function is
