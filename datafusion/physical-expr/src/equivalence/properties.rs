--- conflicted
+++ resolved
@@ -36,16 +36,7 @@
     PhysicalSortRequirement,
 };
 
-<<<<<<< HEAD
-use arrow_schema::{Schema, SchemaRef, SortOptions};
-use datafusion_common::tree_node::{Transformed, TransformedResult, TreeNode};
-use datafusion_common::{JoinSide, JoinType, Result};
-
-use indexmap::{IndexMap, IndexSet};
-use itertools::Itertools;
-=======
 use super::ordering::collapse_lex_ordering;
->>>>>>> c963d213
 
 /// A `EquivalenceProperties` object stores useful information related to a schema.
 /// Currently, it keeps track of:
