// Licensed to the Apache Software Foundation (ASF) under one
// or more contributor license agreements.  See the NOTICE file
// distributed with this work for additional information
// regarding copyright ownership.  The ASF licenses this file
// to you under the Apache License, Version 2.0 (the
// "License"); you may not use this file except in compliance
// with the License.  You may obtain a copy of the License at
//
//   http://www.apache.org/licenses/LICENSE-2.0
//
// Unless required by applicable law or agreed to in writing,
// software distributed under the License is distributed on an
// "AS IS" BASIS, WITHOUT WARRANTIES OR CONDITIONS OF ANY
// KIND, either express or implied.  See the License for the
// specific language governing permissions and limitations
// under the License.

//! [`AggregateUDF`]: User Defined Aggregate Functions

use crate::function::{
    AccumulatorArgs, AggregateFunctionSimplification, StateFieldsArgs,
};
use crate::groups_accumulator::GroupsAccumulator;
use crate::utils::format_state_name;
use crate::utils::AggregateOrderSensitivity;
use crate::{Accumulator, Expr};
use crate::{AccumulatorFactoryFunction, ReturnTypeFunction, Signature};
use arrow::datatypes::{DataType, Field};
use datafusion_common::{not_impl_err, Result};
use std::any::Any;
use std::fmt::{self, Debug, Formatter};
use std::sync::Arc;
use std::vec;

/// Logical representation of a user-defined [aggregate function] (UDAF).
///
/// An aggregate function combines the values from multiple input rows
/// into a single output "aggregate" (summary) row. It is different
/// from a scalar function because it is stateful across batches. User
/// defined aggregate functions can be used as normal SQL aggregate
/// functions (`GROUP BY` clause) as well as window functions (`OVER`
/// clause).
///
/// `AggregateUDF` provides DataFusion the information needed to plan and call
/// aggregate functions, including name, type information, and a factory
/// function to create an [`Accumulator`] instance, to perform the actual
/// aggregation.
///
/// For more information, please see [the examples]:
///
/// 1. For simple use cases, use [`create_udaf`] (examples in [`simple_udaf.rs`]).
///
/// 2. For advanced use cases, use [`AggregateUDFImpl`] which provides full API
/// access (examples in [`advanced_udaf.rs`]).
///
/// # API Note
/// This is a separate struct from `AggregateUDFImpl` to maintain backwards
/// compatibility with the older API.
///
/// [the examples]: https://github.com/apache/datafusion/tree/main/datafusion-examples#single-process
/// [aggregate function]: https://en.wikipedia.org/wiki/Aggregate_function
/// [`Accumulator`]: crate::Accumulator
/// [`create_udaf`]: crate::expr_fn::create_udaf
/// [`simple_udaf.rs`]: https://github.com/apache/datafusion/blob/main/datafusion-examples/examples/simple_udaf.rs
/// [`advanced_udaf.rs`]: https://github.com/apache/datafusion/blob/main/datafusion-examples/examples/advanced_udaf.rs
#[derive(Debug, Clone)]
pub struct AggregateUDF {
    inner: Arc<dyn AggregateUDFImpl>,
}

impl PartialEq for AggregateUDF {
    fn eq(&self, other: &Self) -> bool {
        self.name() == other.name() && self.signature() == other.signature()
    }
}

impl Eq for AggregateUDF {}

impl std::hash::Hash for AggregateUDF {
    fn hash<H: std::hash::Hasher>(&self, state: &mut H) {
        self.name().hash(state);
        self.signature().hash(state);
    }
}

impl AggregateUDF {
    /// Create a new AggregateUDF
    ///
    /// See  [`AggregateUDFImpl`] for a more convenient way to create a
    /// `AggregateUDF` using trait objects
    #[deprecated(since = "34.0.0", note = "please implement AggregateUDFImpl instead")]
    pub fn new(
        name: &str,
        signature: &Signature,
        return_type: &ReturnTypeFunction,
        accumulator: &AccumulatorFactoryFunction,
    ) -> Self {
        Self::new_from_impl(AggregateUDFLegacyWrapper {
            name: name.to_owned(),
            signature: signature.clone(),
            return_type: return_type.clone(),
            accumulator: accumulator.clone(),
        })
    }

    /// Create a new `AggregateUDF` from a `[AggregateUDFImpl]` trait object
    ///
    /// Note this is the same as using the `From` impl (`AggregateUDF::from`)
    pub fn new_from_impl<F>(fun: F) -> AggregateUDF
    where
        F: AggregateUDFImpl + 'static,
    {
        Self {
            inner: Arc::new(fun),
        }
    }

    /// Return the underlying [`AggregateUDFImpl`] trait object for this function
    pub fn inner(&self) -> Arc<dyn AggregateUDFImpl> {
        self.inner.clone()
    }

    /// Adds additional names that can be used to invoke this function, in
    /// addition to `name`
    ///
    /// If you implement [`AggregateUDFImpl`] directly you should return aliases directly.
    pub fn with_aliases(self, aliases: impl IntoIterator<Item = &'static str>) -> Self {
        Self::new_from_impl(AliasedAggregateUDFImpl::new(self.inner.clone(), aliases))
    }

    /// creates an [`Expr`] that calls the aggregate function.
    ///
    /// This utility allows using the UDAF without requiring access to
    /// the registry, such as with the DataFrame API.
    pub fn call(&self, args: Vec<Expr>) -> Expr {
        // TODO: Support dictinct, filter, order by and null_treatment
        Expr::AggregateFunction(crate::expr::AggregateFunction::new_udf(
            Arc::new(self.clone()),
            args,
            false,
            None,
            None,
            None,
        ))
    }

    /// Returns this function's name
    ///
    /// See [`AggregateUDFImpl::name`] for more details.
    pub fn name(&self) -> &str {
        self.inner.name()
    }

    /// Returns the aliases for this function.
    pub fn aliases(&self) -> &[String] {
        self.inner.aliases()
    }

    /// Returns this function's signature (what input types are accepted)
    ///
    /// See [`AggregateUDFImpl::signature`] for more details.
    pub fn signature(&self) -> &Signature {
        self.inner.signature()
    }

    /// Return the type of the function given its input types
    ///
    /// See [`AggregateUDFImpl::return_type`] for more details.
    pub fn return_type(&self, args: &[DataType]) -> Result<DataType> {
        self.inner.return_type(args)
    }

    /// Return an accumulator the given aggregate, given its return datatype
    pub fn accumulator(&self, acc_args: AccumulatorArgs) -> Result<Box<dyn Accumulator>> {
        self.inner.accumulator(acc_args)
    }

    /// Return the fields used to store the intermediate state for this aggregator, given
    /// the name of the aggregate, value type and ordering fields. See [`AggregateUDFImpl::state_fields`]
    /// for more details.
    ///
    /// This is used to support multi-phase aggregations
    pub fn state_fields(&self, args: StateFieldsArgs) -> Result<Vec<Field>> {
        self.inner.state_fields(args)
    }

    /// See [`AggregateUDFImpl::groups_accumulator_supported`] for more details.
    pub fn groups_accumulator_supported(&self, args: AccumulatorArgs) -> bool {
        self.inner.groups_accumulator_supported(args)
    }

    /// See [`AggregateUDFImpl::create_groups_accumulator`] for more details.
    pub fn create_groups_accumulator(&self) -> Result<Box<dyn GroupsAccumulator>> {
        self.inner.create_groups_accumulator()
    }

<<<<<<< HEAD
    /// Sets the flag specifying whether the requirement of the UDF is satisfied.
    /// A return value of `None` indicates that the UDF doesn't have support for
    /// requirement satisfied mode (In this case, its requirement should be
    /// definitely satisfied).
    pub fn with_requirement_satisfied(
        self,
        requirement_satisfied: bool,
    ) -> Result<Option<AggregateUDF>> {
        self.inner
            .with_requirement_satisfied(requirement_satisfied)
            .map(|updated_udf| updated_udf.map(|udf| Self { inner: udf }))
    }

    /// Gets the order sensitivity of the UDF. See [`AggregateOrderSensitivity`]
    /// for possible options.
    pub fn order_sensitivity(&self) -> AggregateOrderSensitivity {
        self.inner.order_sensitivity()
    }

    /// Reserves the `AggregateUDF` (e.g. returns the `AggregateUDF` that will
    /// generate same result with this `AggregateUDF` when iterated in reverse
    /// order, and `None` if there is no such `AggregateUDF`).
    pub fn reverse_udf(&self) -> Option<AggregateUDF> {
        match self.inner.reverse_expr() {
            ReversedUDAF::NotSupported => None,
            ReversedUDAF::Identical => Some(self.clone()),
            ReversedUDAF::Reversed(reverse) => Some(Self { inner: reverse }),
        }
    }

    pub fn coerce_types(&self, _args: &[DataType]) -> Result<Vec<DataType>> {
=======
    pub fn coerce_types(&self, _arg_types: &[DataType]) -> Result<Vec<DataType>> {
>>>>>>> 9c065065
        not_impl_err!("coerce_types not implemented for {:?} yet", self.name())
    }

    /// Do the function rewrite
    ///
    /// See [`AggregateUDFImpl::simplify`] for more details.
    pub fn simplify(&self) -> Option<AggregateFunctionSimplification> {
        self.inner.simplify()
    }
}

impl<F> From<F> for AggregateUDF
where
    F: AggregateUDFImpl + Send + Sync + 'static,
{
    fn from(fun: F) -> Self {
        Self::new_from_impl(fun)
    }
}

/// Trait for implementing [`AggregateUDF`].
///
/// This trait exposes the full API for implementing user defined aggregate functions and
/// can be used to implement any function.
///
/// See [`advanced_udaf.rs`] for a full example with complete implementation and
/// [`AggregateUDF`] for other available options.
///
/// [`advanced_udaf.rs`]: https://github.com/apache/datafusion/blob/main/datafusion-examples/examples/advanced_udaf.rs
///
/// # Basic Example
/// ```
/// # use std::any::Any;
/// # use arrow::datatypes::DataType;
/// # use datafusion_common::{DataFusionError, plan_err, Result};
/// # use datafusion_expr::{col, ColumnarValue, Signature, Volatility, Expr};
/// # use datafusion_expr::{AggregateUDFImpl, AggregateUDF, Accumulator, function::{AccumulatorArgs, StateFieldsArgs}};
/// # use arrow::datatypes::Schema;
/// # use arrow::datatypes::Field;
/// #[derive(Debug, Clone)]
/// struct GeoMeanUdf {
///   signature: Signature
/// };
///
/// impl GeoMeanUdf {
///   fn new() -> Self {
///     Self {
///       signature: Signature::uniform(1, vec![DataType::Float64], Volatility::Immutable)
///      }
///   }
/// }
///
/// /// Implement the AggregateUDFImpl trait for GeoMeanUdf
/// impl AggregateUDFImpl for GeoMeanUdf {
///    fn as_any(&self) -> &dyn Any { self }
///    fn name(&self) -> &str { "geo_mean" }
///    fn signature(&self) -> &Signature { &self.signature }
///    fn return_type(&self, args: &[DataType]) -> Result<DataType> {
///      if !matches!(args.get(0), Some(&DataType::Float64)) {
///        return plan_err!("add_one only accepts Float64 arguments");
///      }
///      Ok(DataType::Float64)
///    }
///    // This is the accumulator factory; DataFusion uses it to create new accumulators.
///    fn accumulator(&self, _acc_args: AccumulatorArgs) -> Result<Box<dyn Accumulator>> { unimplemented!() }
///    fn state_fields(&self, args: StateFieldsArgs) -> Result<Vec<Field>> {
///        Ok(vec![
///             Field::new("value", args.return_type.clone(), true),
///             Field::new("ordering", DataType::UInt32, true)
///        ])
///    }
/// }
///
/// // Create a new AggregateUDF from the implementation
/// let geometric_mean = AggregateUDF::from(GeoMeanUdf::new());
///
/// // Call the function `geo_mean(col)`
/// let expr = geometric_mean.call(vec![col("a")]);
/// ```
pub trait AggregateUDFImpl: Debug + Send + Sync {
    /// Returns this object as an [`Any`] trait object
    fn as_any(&self) -> &dyn Any;

    /// Returns this function's name
    fn name(&self) -> &str;

    /// Returns the function's [`Signature`] for information about what input
    /// types are accepted and the function's Volatility.
    fn signature(&self) -> &Signature;

    /// What [`DataType`] will be returned by this function, given the types of
    /// the arguments
    fn return_type(&self, arg_types: &[DataType]) -> Result<DataType>;

    /// Return a new [`Accumulator`] that aggregates values for a specific
    /// group during query execution.
    ///
    /// acc_args: [`AccumulatorArgs`] contains information about how the
    /// aggregate function was called.
    fn accumulator(&self, acc_args: AccumulatorArgs) -> Result<Box<dyn Accumulator>>;

    /// Return the fields used to store the intermediate state of this accumulator.
    ///
    /// # Arguments:
    /// 1. `name`: the name of the expression (e.g. AVG, SUM, etc)
    /// 2. `value_type`: Aggregate's aggregate's output (returned by [`Self::return_type`])
    /// 3. `ordering_fields`: the fields used to order the input arguments, if any.
    ///     Empty if no ordering expression is provided.
    ///
    /// # Notes:
    ///
    /// The default implementation returns a single state field named `name`
    /// with the same type as `value_type`. This is suitable for aggregates such
    /// as `SUM` or `MIN` where partial state can be combined by applying the
    /// same aggregate.
    ///
    /// For aggregates such as `AVG` where the partial state is more complex
    /// (e.g. a COUNT and a SUM), this method is used to define the additional
    /// fields.
    ///
    /// The name of the fields must be unique within the query and thus should
    /// be derived from `name`. See [`format_state_name`] for a utility function
    /// to generate a unique name.
    fn state_fields(&self, args: StateFieldsArgs) -> Result<Vec<Field>> {
        let fields = vec![Field::new(
            format_state_name(args.name, "value"),
            args.return_type.clone(),
            true,
        )];

        Ok(fields
            .into_iter()
            .chain(args.ordering_fields.to_vec())
            .collect())
    }

    /// If the aggregate expression has a specialized
    /// [`GroupsAccumulator`] implementation. If this returns true,
    /// `[Self::create_groups_accumulator]` will be called.
    ///
    /// # Notes
    ///
    /// Even if this function returns true, DataFusion will still use
    /// `Self::accumulator` for certain queries, such as when this aggregate is
    /// used as a window function or when there no GROUP BY columns in the
    /// query.
    fn groups_accumulator_supported(&self, _args: AccumulatorArgs) -> bool {
        false
    }

    /// Return a specialized [`GroupsAccumulator`] that manages state
    /// for all groups.
    ///
    /// For maximum performance, a [`GroupsAccumulator`] should be
    /// implemented in addition to [`Accumulator`].
    fn create_groups_accumulator(&self) -> Result<Box<dyn GroupsAccumulator>> {
        not_impl_err!("GroupsAccumulator hasn't been implemented for {self:?} yet")
    }

    /// Returns any aliases (alternate names) for this function.
    ///
    /// Note: `aliases` should only include names other than [`Self::name`].
    /// Defaults to `[]` (no aliases)
    fn aliases(&self) -> &[String] {
        &[]
    }

    /// Sets the flag specifying whether the requirement of the UDF is satisfied.
    /// A return value of `None` indicates that the UDF doesn't have support for
    /// requirement satisfied mode (In this case, its requirement should be
    /// definitely satisfied).
    fn with_requirement_satisfied(
        self: Arc<Self>,
        _requirement_satisfied: bool,
    ) -> Result<Option<Arc<dyn AggregateUDFImpl>>> {
        // By default, no support for this optimization
        Ok(None)
    }

    /// Gets the order sensitivity of the UDF. See [`AggregateOrderSensitivity`]
    /// for possible options.
    fn order_sensitivity(&self) -> AggregateOrderSensitivity {
        // We have hard ordering requirements by default, meaning that order
        // sensitive UDFs need their input orderings to satisfy their ordering
        // requirements to generate correct results.
        AggregateOrderSensitivity::HardRequirement
    }

    /// Optionally apply per-UDaF simplification / rewrite rules.
    ///
    /// This can be used to apply function specific simplification rules during
    /// optimization (e.g. `arrow_cast` --> `Expr::Cast`). The default
    /// implementation does nothing.
    ///
    /// Note that DataFusion handles simplifying arguments and  "constant
    /// folding" (replacing a function call with constant arguments such as
    /// `my_add(1,2) --> 3` ). Thus, there is no need to implement such
    /// optimizations manually for specific UDFs.
    ///
    /// # Returns
    ///
    /// [None] if simplify is not defined or,
    ///
    /// Or, a closure with two arguments:
    /// * 'aggregate_function': [crate::expr::AggregateFunction] for which simplified has been invoked
    /// * 'info': [crate::simplify::SimplifyInfo]
    ///
    /// closure returns simplified [Expr] or an error.
    ///
    fn simplify(&self) -> Option<AggregateFunctionSimplification> {
        None
    }

    /// Returns the reverse expression of the aggregate function.
    fn reverse_expr(&self) -> ReversedUDAF {
        ReversedUDAF::NotSupported
    }
}

pub enum ReversedUDAF {
    /// The expression is the same as the original expression, like SUM, COUNT
    Identical,
    /// The expression does not support reverse calculation, like ArrayAgg
    NotSupported,
    /// The expression is different from the original expression
    Reversed(Arc<dyn AggregateUDFImpl>),
}

/// AggregateUDF that adds an alias to the underlying function. It is better to
/// implement [`AggregateUDFImpl`], which supports aliases, directly if possible.
#[derive(Debug)]
struct AliasedAggregateUDFImpl {
    inner: Arc<dyn AggregateUDFImpl>,
    aliases: Vec<String>,
}

impl AliasedAggregateUDFImpl {
    pub fn new(
        inner: Arc<dyn AggregateUDFImpl>,
        new_aliases: impl IntoIterator<Item = &'static str>,
    ) -> Self {
        let mut aliases = inner.aliases().to_vec();
        aliases.extend(new_aliases.into_iter().map(|s| s.to_string()));

        Self { inner, aliases }
    }
}

impl AggregateUDFImpl for AliasedAggregateUDFImpl {
    fn as_any(&self) -> &dyn Any {
        self
    }

    fn name(&self) -> &str {
        self.inner.name()
    }

    fn signature(&self) -> &Signature {
        self.inner.signature()
    }

    fn return_type(&self, arg_types: &[DataType]) -> Result<DataType> {
        self.inner.return_type(arg_types)
    }

    fn accumulator(&self, acc_args: AccumulatorArgs) -> Result<Box<dyn Accumulator>> {
        self.inner.accumulator(acc_args)
    }

    fn aliases(&self) -> &[String] {
        &self.aliases
    }
}

/// Implementation of [`AggregateUDFImpl`] that wraps the function style pointers
/// of the older API
pub struct AggregateUDFLegacyWrapper {
    /// name
    name: String,
    /// Signature (input arguments)
    signature: Signature,
    /// Return type
    return_type: ReturnTypeFunction,
    /// actual implementation
    accumulator: AccumulatorFactoryFunction,
}

impl Debug for AggregateUDFLegacyWrapper {
    fn fmt(&self, f: &mut Formatter) -> fmt::Result {
        f.debug_struct("AggregateUDF")
            .field("name", &self.name)
            .field("signature", &self.signature)
            .field("fun", &"<FUNC>")
            .finish()
    }
}

impl AggregateUDFImpl for AggregateUDFLegacyWrapper {
    fn as_any(&self) -> &dyn Any {
        self
    }

    fn name(&self) -> &str {
        &self.name
    }

    fn signature(&self) -> &Signature {
        &self.signature
    }

    fn return_type(&self, arg_types: &[DataType]) -> Result<DataType> {
        // Old API returns an Arc of the datatype for some reason
        let res = (self.return_type)(arg_types)?;
        Ok(res.as_ref().clone())
    }

    fn accumulator(&self, acc_args: AccumulatorArgs) -> Result<Box<dyn Accumulator>> {
        (self.accumulator)(acc_args)
    }
}<|MERGE_RESOLUTION|>--- conflicted
+++ resolved
@@ -194,7 +194,6 @@
         self.inner.create_groups_accumulator()
     }
 
-<<<<<<< HEAD
     /// Sets the flag specifying whether the requirement of the UDF is satisfied.
     /// A return value of `None` indicates that the UDF doesn't have support for
     /// requirement satisfied mode (In this case, its requirement should be
@@ -225,10 +224,7 @@
         }
     }
 
-    pub fn coerce_types(&self, _args: &[DataType]) -> Result<Vec<DataType>> {
-=======
     pub fn coerce_types(&self, _arg_types: &[DataType]) -> Result<Vec<DataType>> {
->>>>>>> 9c065065
         not_impl_err!("coerce_types not implemented for {:?} yet", self.name())
     }
 
