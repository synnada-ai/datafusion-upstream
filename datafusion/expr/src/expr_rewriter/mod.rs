--- conflicted
+++ resolved
@@ -77,9 +77,6 @@
     schemas: &[&[&DFSchema]],
     using_columns: &[HashSet<Column>],
 ) -> Result<Expr> {
-<<<<<<< HEAD
-    expr.transform_up(&|expr| {
-=======
     // Normalize column inside Unnest
     if let Expr::Unnest(Unnest { exprs }) = expr {
         let e = normalize_col_with_schemas_and_ambiguity_check(
@@ -90,8 +87,7 @@
         return Ok(Expr::Unnest(Unnest { exprs: vec![e] }));
     }
 
-    expr.transform(&|expr| {
->>>>>>> 840499fb
+    expr.transform_up(&|expr| {
         Ok({
             if let Expr::Column(c) = expr {
                 let col =
