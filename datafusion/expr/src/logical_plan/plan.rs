--- conflicted
+++ resolved
@@ -24,11 +24,6 @@
 
 use super::dml::CopyTo;
 use super::DdlStatement;
-<<<<<<< HEAD
-=======
-use crate::builder::change_redundant_column;
-use crate::dml::CopyOptions;
->>>>>>> 30506995
 use crate::expr::{
     Alias, Exists, InSubquery, Placeholder, Sort as SortExpr, WindowFunction,
 };
@@ -618,25 +613,16 @@
                 input: _,
                 output_url,
                 file_format,
-<<<<<<< HEAD
                 format_options,
                 source_option_tuples,
-=======
                 partition_by,
-                copy_options,
->>>>>>> 30506995
             }) => Ok(LogicalPlan::Copy(CopyTo {
                 input: Arc::new(inputs.swap_remove(0)),
                 output_url: output_url.clone(),
                 file_format: file_format.clone(),
-<<<<<<< HEAD
-
                 format_options: format_options.clone(),
                 source_option_tuples: source_option_tuples.clone(),
-=======
                 partition_by: partition_by.clone(),
-                copy_options: copy_options.clone(),
->>>>>>> 30506995
             })),
             LogicalPlan::Values(Values { schema, .. }) => {
                 Ok(LogicalPlan::Values(Values {
@@ -1566,13 +1552,8 @@
                         input: _,
                         output_url,
                         file_format,
-<<<<<<< HEAD
                         source_option_tuples,
                         ..
-=======
-                        partition_by: _,
-                        copy_options,
->>>>>>> 30506995
                     }) => {
                         let op_str = source_option_tuples
                             .iter()
