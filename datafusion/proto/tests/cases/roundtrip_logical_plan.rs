// Licensed to the Apache Software Foundation (ASF) under one
// or more contributor license agreements.  See the NOTICE file
// distributed with this work for additional information
// regarding copyright ownership.  The ASF licenses this file
// to you under the Apache License, Version 2.0 (the
// "License"); you may not use this file except in compliance
// with the License.  You may obtain a copy of the License at
//
//   http://www.apache.org/licenses/LICENSE-2.0
//
// Unless required by applicable law or agreed to in writing,
// software distributed under the License is distributed on an
// "AS IS" BASIS, WITHOUT WARRANTIES OR CONDITIONS OF ANY
// KIND, either express or implied.  See the License for the
// specific language governing permissions and limitations
// under the License.

use std::any::Any;
use std::collections::HashMap;
use std::fmt::{self, Debug, Formatter};
use std::sync::Arc;

use arrow::array::{ArrayRef, FixedSizeListArray};
use arrow::csv::WriterBuilder;
use arrow::datatypes::{
    DataType, Field, Fields, Int32Type, IntervalDayTimeType, IntervalMonthDayNanoType,
    IntervalUnit, Schema, SchemaRef, TimeUnit, UnionFields, UnionMode,
};

use datafusion_common::file_options::arrow_writer::ArrowWriterOptions;
use prost::Message;

use datafusion::datasource::provider::TableProviderFactory;
use datafusion::datasource::TableProvider;
use datafusion::execution::context::SessionState;
use datafusion::execution::runtime_env::{RuntimeConfig, RuntimeEnv};
use datafusion::parquet::file::properties::{WriterProperties, WriterVersion};
use datafusion::prelude::*;
use datafusion::test_util::{TestTableFactory, TestTableProvider};
use datafusion_common::file_options::csv_writer::CsvWriterOptions;
use datafusion_common::file_options::parquet_writer::ParquetWriterOptions;
use datafusion_common::file_options::StatementOptions;
use datafusion_common::parsers::CompressionTypeVariant;
use datafusion_common::scalar::ScalarStructBuilder;
use datafusion_common::{internal_err, not_impl_err, plan_err, FileTypeWriterOptions};
use datafusion_common::{DFField, DFSchema, DFSchemaRef, DataFusionError, ScalarValue};
use datafusion_common::{FileType, Result};
use datafusion_expr::dml::{CopyOptions, CopyTo};
use datafusion_expr::expr::{
    self, Between, BinaryExpr, Case, Cast, GroupingSet, InList, Like, ScalarFunction,
    Sort, Unnest,
};
use datafusion_expr::logical_plan::{Extension, UserDefinedLogicalNodeCore};
use datafusion_expr::{
    col, create_udaf, lit, Accumulator, AggregateFunction,
    BuiltinScalarFunction::{Sqrt, Substr},
    ColumnarValue, Expr, ExprSchemable, LogicalPlan, Operator, PartitionEvaluator,
    Signature, TryCast, Volatility, WindowFrame, WindowFrameBound, WindowFrameUnits,
    WindowFunctionDefinition, WindowUDF, WindowUDFImpl,
};
use datafusion_proto::bytes::{
    logical_plan_from_bytes, logical_plan_from_bytes_with_extension_codec,
    logical_plan_to_bytes, logical_plan_to_bytes_with_extension_codec,
};
use datafusion_proto::logical_plan::from_proto;
use datafusion_proto::logical_plan::LogicalExtensionCodec;
use datafusion_proto::protobuf;

#[cfg(feature = "json")]
fn roundtrip_json_test(proto: &protobuf::LogicalExprNode) {
    let string = serde_json::to_string(proto).unwrap();
    let back: protobuf::LogicalExprNode = serde_json::from_str(&string).unwrap();
    assert_eq!(proto, &back);
}

#[cfg(not(feature = "json"))]
fn roundtrip_json_test(_proto: &protobuf::LogicalExprNode) {}

// Given a DataFusion logical Expr, convert it to protobuf and back, using debug formatting to test
// equality.
fn roundtrip_expr_test<T, E>(initial_struct: T, ctx: SessionContext)
where
    for<'a> &'a T: TryInto<protobuf::LogicalExprNode, Error = E> + Debug,
    E: Debug,
{
    let proto: protobuf::LogicalExprNode = (&initial_struct).try_into().unwrap();
    let round_trip: Expr = from_proto::parse_expr(&proto, &ctx).unwrap();

    assert_eq!(format!("{:?}", &initial_struct), format!("{round_trip:?}"));

    roundtrip_json_test(&proto);
}

fn new_arc_field(name: &str, dt: DataType, nullable: bool) -> Arc<Field> {
    Arc::new(Field::new(name, dt, nullable))
}

#[tokio::test]
async fn roundtrip_logical_plan() -> Result<()> {
    let ctx = SessionContext::new();
    ctx.register_csv("t1", "tests/testdata/test.csv", CsvReadOptions::default())
        .await?;
    let scan = ctx.table("t1").await?.into_optimized_plan()?;
    let topk_plan = LogicalPlan::Extension(Extension {
        node: Arc::new(TopKPlanNode::new(3, scan, col("revenue"))),
    });
    let extension_codec = TopKExtensionCodec {};
    let bytes = logical_plan_to_bytes_with_extension_codec(&topk_plan, &extension_codec)?;
    let logical_round_trip =
        logical_plan_from_bytes_with_extension_codec(&bytes, &ctx, &extension_codec)?;
    assert_eq!(format!("{topk_plan:?}"), format!("{logical_round_trip:?}"));
    Ok(())
}

#[derive(Clone, PartialEq, Eq, ::prost::Message)]
pub struct TestTableProto {
    /// URL of the table root
    #[prost(string, tag = "1")]
    pub url: String,
}

#[derive(Debug)]
pub struct TestTableProviderCodec {}

impl LogicalExtensionCodec for TestTableProviderCodec {
    fn try_decode(
        &self,
        _buf: &[u8],
        _inputs: &[LogicalPlan],
        _ctx: &SessionContext,
    ) -> Result<Extension> {
        not_impl_err!("No extension codec provided")
    }

    fn try_encode(&self, _node: &Extension, _buf: &mut Vec<u8>) -> Result<()> {
        not_impl_err!("No extension codec provided")
    }

    fn try_decode_table_provider(
        &self,
        buf: &[u8],
        schema: SchemaRef,
        _ctx: &SessionContext,
    ) -> Result<Arc<dyn TableProvider>> {
        let msg = TestTableProto::decode(buf).map_err(|_| {
            DataFusionError::Internal("Error decoding test table".to_string())
        })?;
        let provider = TestTableProvider {
            url: msg.url,
            schema,
        };
        Ok(Arc::new(provider))
    }

    fn try_encode_table_provider(
        &self,
        node: Arc<dyn TableProvider>,
        buf: &mut Vec<u8>,
    ) -> Result<()> {
        let table = node
            .as_ref()
            .as_any()
            .downcast_ref::<TestTableProvider>()
            .expect("Can't encode non-test tables");
        let msg = TestTableProto {
            url: table.url.clone(),
        };
        msg.encode(buf).map_err(|_| {
            DataFusionError::Internal("Error encoding test table".to_string())
        })
    }
}

#[tokio::test]
async fn roundtrip_custom_tables() -> Result<()> {
    let mut table_factories: HashMap<String, Arc<dyn TableProviderFactory>> =
        HashMap::new();
    table_factories.insert("TESTTABLE".to_string(), Arc::new(TestTableFactory {}));
    let cfg = RuntimeConfig::new();
    let env = RuntimeEnv::new(cfg).unwrap();
    let ses = SessionConfig::new();
    let mut state = SessionState::new_with_config_rt(ses, Arc::new(env));
    // replace factories
    *state.table_factories_mut() = table_factories;
    let ctx = SessionContext::new_with_state(state);

    let sql = "CREATE EXTERNAL TABLE t STORED AS testtable LOCATION 's3://bucket/schema/table';";
    ctx.sql(sql).await.unwrap();

    let codec = TestTableProviderCodec {};
    let scan = ctx.table("t").await?.into_optimized_plan()?;
    let bytes = logical_plan_to_bytes_with_extension_codec(&scan, &codec)?;
    let logical_round_trip =
        logical_plan_from_bytes_with_extension_codec(&bytes, &ctx, &codec)?;
    assert_eq!(format!("{scan:?}"), format!("{logical_round_trip:?}"));
    Ok(())
}

#[tokio::test]
async fn roundtrip_custom_memory_tables() -> Result<()> {
    let ctx = SessionContext::new();
    // Make sure during round-trip, constraint information is preserved
    let query = "CREATE TABLE sales_global_with_pk (zip_code INT,
          country VARCHAR(3),
          sn INT,
          ts TIMESTAMP,
          currency VARCHAR(3),
          amount FLOAT,
          primary key(sn)
        ) as VALUES
          (0, 'GRC', 0, '2022-01-01 06:00:00'::timestamp, 'EUR', 30.0),
          (1, 'FRA', 1, '2022-01-01 08:00:00'::timestamp, 'EUR', 50.0),
          (1, 'TUR', 2, '2022-01-01 11:30:00'::timestamp, 'TRY', 75.0),
          (1, 'FRA', 3, '2022-01-02 12:00:00'::timestamp, 'EUR', 200.0),
          (1, 'TUR', 4, '2022-01-03 10:00:00'::timestamp, 'TRY', 100.0)";

    let plan = ctx.sql(query).await?.into_optimized_plan()?;

    let bytes = logical_plan_to_bytes(&plan)?;
    let logical_round_trip = logical_plan_from_bytes(&bytes, &ctx)?;
    assert_eq!(format!("{plan:?}"), format!("{logical_round_trip:?}"));

    Ok(())
}

#[tokio::test]
async fn roundtrip_custom_listing_tables() -> Result<()> {
    let ctx = SessionContext::new();

    let query = "CREATE EXTERNAL TABLE multiple_ordered_table_with_pk (
              a0 INTEGER,
              a INTEGER DEFAULT 1*2 + 3,
              b INTEGER DEFAULT NULL,
              c INTEGER,
              d INTEGER,
              primary key(c)
            )
            STORED AS CSV
            WITH HEADER ROW
            WITH ORDER (a ASC, b ASC)
            WITH ORDER (c ASC)
            LOCATION '../core/tests/data/window_2.csv';";

    let plan = ctx.state().create_logical_plan(query).await?;

    let bytes = logical_plan_to_bytes(&plan)?;
    let logical_round_trip = logical_plan_from_bytes(&bytes, &ctx)?;
    // Use exact matching to verify everything. Make sure during round-trip,
    // information like constraints, column defaults, and other aspects of the plan are preserved.
    assert_eq!(plan, logical_round_trip);

    Ok(())
}

#[tokio::test]
async fn roundtrip_logical_plan_aggregation_with_pk() -> Result<()> {
    let ctx = SessionContext::new();

    ctx.sql(
        "CREATE EXTERNAL TABLE multiple_ordered_table_with_pk (
              a0 INTEGER,
              a INTEGER,
              b INTEGER,
              c INTEGER,
              d INTEGER,
              primary key(c)
            )
            STORED AS CSV
            WITH HEADER ROW
            WITH ORDER (a ASC, b ASC)
            WITH ORDER (c ASC)
            LOCATION '../core/tests/data/window_2.csv';",
    )
    .await?;

    let query = "SELECT c, b, SUM(d)
            FROM multiple_ordered_table_with_pk
            GROUP BY c";
    let plan = ctx.sql(query).await?.into_optimized_plan()?;

    let bytes = logical_plan_to_bytes(&plan)?;
    let logical_round_trip = logical_plan_from_bytes(&bytes, &ctx)?;
    assert_eq!(format!("{plan:?}"), format!("{logical_round_trip:?}"));

    Ok(())
}

#[tokio::test]
async fn roundtrip_logical_plan_aggregation() -> Result<()> {
    let ctx = SessionContext::new();

    let schema = Schema::new(vec![
        Field::new("a", DataType::Int64, true),
        Field::new("b", DataType::Decimal128(15, 2), true),
    ]);

    ctx.register_csv(
        "t1",
        "tests/testdata/test.csv",
        CsvReadOptions::default().schema(&schema),
    )
    .await?;

    let query = "SELECT a, SUM(b + 1) as b_sum FROM t1 GROUP BY a ORDER BY b_sum DESC";
    let plan = ctx.sql(query).await?.into_optimized_plan()?;

    let bytes = logical_plan_to_bytes(&plan)?;
    let logical_round_trip = logical_plan_from_bytes(&bytes, &ctx)?;
    assert_eq!(format!("{plan:?}"), format!("{logical_round_trip:?}"));

    Ok(())
}

#[tokio::test]
async fn roundtrip_logical_plan_copy_to_sql_options() -> Result<()> {
    let ctx = SessionContext::new();

    let input = create_csv_scan(&ctx).await?;

    let mut options = HashMap::new();
    options.insert("foo".to_string(), "bar".to_string());

    let plan = LogicalPlan::Copy(CopyTo {
        input: Arc::new(input),
        output_url: "test.csv".to_string(),
        file_format: FileType::CSV,
<<<<<<< HEAD
        format_options: CopyOptions::SQLOptions(StatementOptions::from(&options)),
=======
        partition_by: vec!["a".to_string(), "b".to_string(), "c".to_string()],
        copy_options: CopyOptions::SQLOptions(StatementOptions::from(&options)),
>>>>>>> 30506995
    });

    let bytes = logical_plan_to_bytes(&plan)?;
    let logical_round_trip = logical_plan_from_bytes(&bytes, &ctx)?;
    assert_eq!(format!("{plan:?}"), format!("{logical_round_trip:?}"));

    Ok(())
}

#[tokio::test]
async fn roundtrip_logical_plan_copy_to_writer_options() -> Result<()> {
    let ctx = SessionContext::new();

    let input = create_csv_scan(&ctx).await?;

    let writer_properties = WriterProperties::builder()
        .set_bloom_filter_enabled(true)
        .set_created_by("DataFusion Test".to_string())
        .set_writer_version(WriterVersion::PARQUET_2_0)
        .set_write_batch_size(111)
        .set_data_page_size_limit(222)
        .set_data_page_row_count_limit(333)
        .set_dictionary_page_size_limit(444)
        .set_max_row_group_size(555)
        .build();
    let plan = LogicalPlan::Copy(CopyTo {
        input: Arc::new(input),
        output_url: "test.parquet".to_string(),
        file_format: FileType::PARQUET,
<<<<<<< HEAD
        format_options: CopyOptions::WriterOptions(Box::new(
=======
        partition_by: vec!["a".to_string(), "b".to_string(), "c".to_string()],
        copy_options: CopyOptions::WriterOptions(Box::new(
>>>>>>> 30506995
            FileTypeWriterOptions::Parquet(ParquetWriterOptions::new(writer_properties)),
        )),
    });

    let bytes = logical_plan_to_bytes(&plan)?;
    let logical_round_trip = logical_plan_from_bytes(&bytes, &ctx)?;
    assert_eq!(format!("{plan:?}"), format!("{logical_round_trip:?}"));

    match logical_round_trip {
        LogicalPlan::Copy(copy_to) => {
            assert_eq!("test.parquet", copy_to.output_url);
            assert_eq!(FileType::PARQUET, copy_to.file_format);
<<<<<<< HEAD
            match &copy_to.format_options {
=======
            assert_eq!(vec!["a", "b", "c"], copy_to.partition_by);
            match &copy_to.copy_options {
>>>>>>> 30506995
                CopyOptions::WriterOptions(y) => match y.as_ref() {
                    FileTypeWriterOptions::Parquet(p) => {
                        let props = &p.writer_options;
                        assert_eq!("DataFusion Test", props.created_by());
                        assert_eq!(
                            "PARQUET_2_0",
                            format!("{:?}", props.writer_version())
                        );
                        assert_eq!(111, props.write_batch_size());
                        assert_eq!(222, props.data_page_size_limit());
                        assert_eq!(333, props.data_page_row_count_limit());
                        assert_eq!(444, props.dictionary_page_size_limit());
                        assert_eq!(555, props.max_row_group_size());
                    }
                    _ => panic!(),
                },
                _ => panic!(),
            }
        }
        _ => panic!(),
    }
    Ok(())
}

#[tokio::test]
async fn roundtrip_logical_plan_copy_to_arrow() -> Result<()> {
    let ctx = SessionContext::new();

    let input = create_csv_scan(&ctx).await?;

    let plan = LogicalPlan::Copy(CopyTo {
        input: Arc::new(input),
        output_url: "test.arrow".to_string(),
        file_format: FileType::ARROW,
<<<<<<< HEAD
        format_options: CopyOptions::WriterOptions(Box::new(
            FileTypeWriterOptions::Arrow(ArrowWriterOptions::new()),
        )),
=======
        partition_by: vec!["a".to_string(), "b".to_string(), "c".to_string()],
        copy_options: CopyOptions::WriterOptions(Box::new(FileTypeWriterOptions::Arrow(
            ArrowWriterOptions::new(),
        ))),
>>>>>>> 30506995
    });

    let bytes = logical_plan_to_bytes(&plan)?;
    let logical_round_trip = logical_plan_from_bytes(&bytes, &ctx)?;
    assert_eq!(format!("{plan:?}"), format!("{logical_round_trip:?}"));

    match logical_round_trip {
        LogicalPlan::Copy(copy_to) => {
            assert_eq!("test.arrow", copy_to.output_url);
            assert_eq!(FileType::ARROW, copy_to.file_format);
<<<<<<< HEAD
            match &copy_to.format_options {
=======
            assert_eq!(vec!["a", "b", "c"], copy_to.partition_by);
            match &copy_to.copy_options {
>>>>>>> 30506995
                CopyOptions::WriterOptions(y) => match y.as_ref() {
                    FileTypeWriterOptions::Arrow(_) => {}
                    _ => panic!(),
                },
                _ => panic!(),
            }
        }
        _ => panic!(),
    }

    Ok(())
}

#[tokio::test]
async fn roundtrip_logical_plan_copy_to_csv() -> Result<()> {
    let ctx = SessionContext::new();

    let input = create_csv_scan(&ctx).await?;

    let writer_properties = WriterBuilder::new()
        .with_delimiter(b'*')
        .with_date_format("dd/MM/yyyy".to_string())
        .with_datetime_format("dd/MM/yyyy HH:mm:ss".to_string())
        .with_timestamp_format("HH:mm:ss.SSSSSS".to_string())
        .with_time_format("HH:mm:ss".to_string())
        .with_null("NIL".to_string());

    let plan = LogicalPlan::Copy(CopyTo {
        input: Arc::new(input),
        output_url: "test.csv".to_string(),
        file_format: FileType::CSV,
<<<<<<< HEAD
        format_options: CopyOptions::WriterOptions(Box::new(FileTypeWriterOptions::CSV(
=======
        partition_by: vec!["a".to_string(), "b".to_string(), "c".to_string()],
        copy_options: CopyOptions::WriterOptions(Box::new(FileTypeWriterOptions::CSV(
>>>>>>> 30506995
            CsvWriterOptions::new(
                writer_properties,
                CompressionTypeVariant::UNCOMPRESSED,
            ),
        ))),
    });

    let bytes = logical_plan_to_bytes(&plan)?;
    let logical_round_trip = logical_plan_from_bytes(&bytes, &ctx)?;
    assert_eq!(format!("{plan:?}"), format!("{logical_round_trip:?}"));

    match logical_round_trip {
        LogicalPlan::Copy(copy_to) => {
            assert_eq!("test.csv", copy_to.output_url);
            assert_eq!(FileType::CSV, copy_to.file_format);
<<<<<<< HEAD
            match &copy_to.format_options {
=======
            assert_eq!(vec!["a", "b", "c"], copy_to.partition_by);
            match &copy_to.copy_options {
>>>>>>> 30506995
                CopyOptions::WriterOptions(y) => match y.as_ref() {
                    FileTypeWriterOptions::CSV(p) => {
                        let props = &p.writer_options;
                        assert_eq!(b'*', props.delimiter());
                        assert_eq!("dd/MM/yyyy", props.date_format().unwrap());
                        assert_eq!(
                            "dd/MM/yyyy HH:mm:ss",
                            props.datetime_format().unwrap()
                        );
                        assert_eq!("HH:mm:ss.SSSSSS", props.timestamp_format().unwrap());
                        assert_eq!("HH:mm:ss", props.time_format().unwrap());
                        assert_eq!("NIL", props.null());
                    }
                    _ => panic!(),
                },
                _ => panic!(),
            }
        }
        _ => panic!(),
    }

    Ok(())
}
async fn create_csv_scan(ctx: &SessionContext) -> Result<LogicalPlan, DataFusionError> {
    ctx.register_csv("t1", "tests/testdata/test.csv", CsvReadOptions::default())
        .await?;

    let input = ctx.table("t1").await?.into_optimized_plan()?;
    Ok(input)
}

#[tokio::test]
async fn roundtrip_logical_plan_distinct_on() -> Result<()> {
    let ctx = SessionContext::new();

    let schema = Schema::new(vec![
        Field::new("a", DataType::Int64, true),
        Field::new("b", DataType::Decimal128(15, 2), true),
    ]);

    ctx.register_csv(
        "t1",
        "tests/testdata/test.csv",
        CsvReadOptions::default().schema(&schema),
    )
    .await?;

    let query = "SELECT DISTINCT ON (a % 2) a, b * 2 FROM t1 ORDER BY a % 2 DESC, b";
    let plan = ctx.sql(query).await?.into_optimized_plan()?;

    let bytes = logical_plan_to_bytes(&plan)?;
    let logical_round_trip = logical_plan_from_bytes(&bytes, &ctx)?;
    assert_eq!(format!("{plan:?}"), format!("{logical_round_trip:?}"));

    Ok(())
}

#[tokio::test]
async fn roundtrip_single_count_distinct() -> Result<()> {
    let ctx = SessionContext::new();

    let schema = Schema::new(vec![
        Field::new("a", DataType::Int64, true),
        Field::new("b", DataType::Decimal128(15, 2), true),
    ]);

    ctx.register_csv(
        "t1",
        "tests/testdata/test.csv",
        CsvReadOptions::default().schema(&schema),
    )
    .await?;

    let query = "SELECT a, COUNT(DISTINCT b) as b_cd FROM t1 GROUP BY a";
    let plan = ctx.sql(query).await?.into_optimized_plan()?;

    let bytes = logical_plan_to_bytes(&plan)?;
    let logical_round_trip = logical_plan_from_bytes(&bytes, &ctx)?;
    assert_eq!(format!("{plan:?}"), format!("{logical_round_trip:?}"));

    Ok(())
}

#[tokio::test]
async fn roundtrip_logical_plan_with_extension() -> Result<()> {
    let ctx = SessionContext::new();
    ctx.register_csv("t1", "tests/testdata/test.csv", CsvReadOptions::default())
        .await?;
    let plan = ctx.table("t1").await?.into_optimized_plan()?;
    let bytes = logical_plan_to_bytes(&plan)?;
    let logical_round_trip = logical_plan_from_bytes(&bytes, &ctx)?;
    assert_eq!(format!("{plan:?}"), format!("{logical_round_trip:?}"));
    Ok(())
}

#[tokio::test]
async fn roundtrip_expr_api() -> Result<()> {
    let ctx = SessionContext::new();
    ctx.register_csv("t1", "tests/testdata/test.csv", CsvReadOptions::default())
        .await?;
    let table = ctx.table("t1").await?;
    let schema = table.schema().clone();

    // list of expressions to round trip
    let expr_list = vec![
        encode(col("a").cast_to(&DataType::Utf8, &schema)?, lit("hex")),
        decode(lit("1234"), lit("hex")),
        array_to_string(array(vec![lit(1), lit(2), lit(3)]), lit(",")),
    ];

    // ensure expressions created with the expr api can be round tripped
    let plan = table.select(expr_list)?.into_optimized_plan()?;
    let bytes = logical_plan_to_bytes(&plan)?;
    let logical_round_trip = logical_plan_from_bytes(&bytes, &ctx)?;
    assert_eq!(format!("{plan:?}"), format!("{logical_round_trip:?}"));
    Ok(())
}

#[tokio::test]
async fn roundtrip_logical_plan_with_view_scan() -> Result<()> {
    let ctx = SessionContext::new();
    ctx.register_csv("t1", "tests/testdata/test.csv", CsvReadOptions::default())
        .await?;
    ctx.sql("CREATE VIEW view_t1(a, b) AS SELECT a, b FROM t1")
        .await?;

    // SELECT
    let plan = ctx
        .sql("SELECT * FROM view_t1")
        .await?
        .into_optimized_plan()?;

    let bytes = logical_plan_to_bytes(&plan)?;
    let logical_round_trip = logical_plan_from_bytes(&bytes, &ctx)?;
    assert_eq!(format!("{plan:?}"), format!("{logical_round_trip:?}"));

    // DROP
    let plan = ctx.sql("DROP VIEW view_t1").await?.into_optimized_plan()?;
    let bytes = logical_plan_to_bytes(&plan)?;
    let logical_round_trip = logical_plan_from_bytes(&bytes, &ctx)?;
    assert_eq!(format!("{plan:?}"), format!("{logical_round_trip:?}"));

    Ok(())
}

pub mod proto {
    #[derive(Clone, PartialEq, ::prost::Message)]
    pub struct TopKPlanProto {
        #[prost(uint64, tag = "1")]
        pub k: u64,

        #[prost(message, optional, tag = "2")]
        pub expr: ::core::option::Option<datafusion_proto::protobuf::LogicalExprNode>,
    }

    #[derive(Clone, PartialEq, Eq, ::prost::Message)]
    pub struct TopKExecProto {
        #[prost(uint64, tag = "1")]
        pub k: u64,
    }
}

#[derive(PartialEq, Eq, Hash)]
struct TopKPlanNode {
    k: usize,
    input: LogicalPlan,
    /// The sort expression (this example only supports a single sort
    /// expr)
    expr: Expr,
}

impl TopKPlanNode {
    pub fn new(k: usize, input: LogicalPlan, expr: Expr) -> Self {
        Self { k, input, expr }
    }
}

impl Debug for TopKPlanNode {
    fn fmt(&self, f: &mut Formatter<'_>) -> fmt::Result {
        self.fmt_for_explain(f)
    }
}

impl UserDefinedLogicalNodeCore for TopKPlanNode {
    fn name(&self) -> &str {
        "TopK"
    }

    fn inputs(&self) -> Vec<&LogicalPlan> {
        vec![&self.input]
    }

    /// Schema for TopK is the same as the input
    fn schema(&self) -> &DFSchemaRef {
        self.input.schema()
    }

    fn expressions(&self) -> Vec<Expr> {
        vec![self.expr.clone()]
    }

    /// For example: `TopK: k=10`
    fn fmt_for_explain(&self, f: &mut Formatter) -> fmt::Result {
        write!(f, "TopK: k={}", self.k)
    }

    fn from_template(&self, exprs: &[Expr], inputs: &[LogicalPlan]) -> Self {
        assert_eq!(inputs.len(), 1, "input size inconsistent");
        assert_eq!(exprs.len(), 1, "expression size inconsistent");
        Self {
            k: self.k,
            input: inputs[0].clone(),
            expr: exprs[0].clone(),
        }
    }
}

#[derive(Debug)]
pub struct TopKExtensionCodec {}

impl LogicalExtensionCodec for TopKExtensionCodec {
    fn try_decode(
        &self,
        buf: &[u8],
        inputs: &[LogicalPlan],
        ctx: &SessionContext,
    ) -> Result<Extension> {
        if let Some((input, _)) = inputs.split_first() {
            let proto = proto::TopKPlanProto::decode(buf).map_err(|e| {
                DataFusionError::Internal(format!("failed to decode logical plan: {e:?}"))
            })?;

            if let Some(expr) = proto.expr.as_ref() {
                let node = TopKPlanNode::new(
                    proto.k as usize,
                    input.clone(),
                    from_proto::parse_expr(expr, ctx)?,
                );

                Ok(Extension {
                    node: Arc::new(node),
                })
            } else {
                internal_err!("invalid plan, no expr")
            }
        } else {
            internal_err!("invalid plan, no input")
        }
    }

    fn try_encode(&self, node: &Extension, buf: &mut Vec<u8>) -> Result<()> {
        if let Some(exec) = node.node.as_any().downcast_ref::<TopKPlanNode>() {
            let proto = proto::TopKPlanProto {
                k: exec.k as u64,
                expr: Some((&exec.expr).try_into()?),
            };

            proto.encode(buf).map_err(|e| {
                DataFusionError::Internal(format!("failed to encode logical plan: {e:?}"))
            })?;

            Ok(())
        } else {
            internal_err!("unsupported plan type")
        }
    }

    fn try_decode_table_provider(
        &self,
        _buf: &[u8],
        _schema: SchemaRef,
        _ctx: &SessionContext,
    ) -> Result<Arc<dyn TableProvider>> {
        internal_err!("unsupported plan type")
    }

    fn try_encode_table_provider(
        &self,
        _node: Arc<dyn TableProvider>,
        _buf: &mut Vec<u8>,
    ) -> Result<()> {
        internal_err!("unsupported plan type")
    }
}

#[test]
fn round_trip_scalar_values() {
    let should_pass: Vec<ScalarValue> = vec![
        ScalarValue::Boolean(None),
        ScalarValue::Float32(None),
        ScalarValue::Float64(None),
        ScalarValue::Int8(None),
        ScalarValue::Int16(None),
        ScalarValue::Int32(None),
        ScalarValue::Int64(None),
        ScalarValue::UInt8(None),
        ScalarValue::UInt16(None),
        ScalarValue::UInt32(None),
        ScalarValue::UInt64(None),
        ScalarValue::Utf8(None),
        ScalarValue::LargeUtf8(None),
        ScalarValue::List(ScalarValue::new_list(&[], &DataType::Boolean)),
        ScalarValue::LargeList(ScalarValue::new_large_list(&[], &DataType::Boolean)),
        ScalarValue::Date32(None),
        ScalarValue::Boolean(Some(true)),
        ScalarValue::Boolean(Some(false)),
        ScalarValue::Float32(Some(1.0)),
        ScalarValue::Float32(Some(f32::MAX)),
        ScalarValue::Float32(Some(f32::MIN)),
        ScalarValue::Float32(Some(-2000.0)),
        ScalarValue::Float64(Some(1.0)),
        ScalarValue::Float64(Some(f64::MAX)),
        ScalarValue::Float64(Some(f64::MIN)),
        ScalarValue::Float64(Some(-2000.0)),
        ScalarValue::Int8(Some(i8::MIN)),
        ScalarValue::Int8(Some(i8::MAX)),
        ScalarValue::Int8(Some(0)),
        ScalarValue::Int8(Some(-15)),
        ScalarValue::Int16(Some(i16::MIN)),
        ScalarValue::Int16(Some(i16::MAX)),
        ScalarValue::Int16(Some(0)),
        ScalarValue::Int16(Some(-15)),
        ScalarValue::Int32(Some(i32::MIN)),
        ScalarValue::Int32(Some(i32::MAX)),
        ScalarValue::Int32(Some(0)),
        ScalarValue::Int32(Some(-15)),
        ScalarValue::Int64(Some(i64::MIN)),
        ScalarValue::Int64(Some(i64::MAX)),
        ScalarValue::Int64(Some(0)),
        ScalarValue::Int64(Some(-15)),
        ScalarValue::UInt8(Some(u8::MAX)),
        ScalarValue::UInt8(Some(0)),
        ScalarValue::UInt16(Some(u16::MAX)),
        ScalarValue::UInt16(Some(0)),
        ScalarValue::UInt32(Some(u32::MAX)),
        ScalarValue::UInt32(Some(0)),
        ScalarValue::UInt64(Some(u64::MAX)),
        ScalarValue::UInt64(Some(0)),
        ScalarValue::Utf8(Some(String::from("Test string   "))),
        ScalarValue::LargeUtf8(Some(String::from("Test Large utf8"))),
        ScalarValue::Date32(Some(0)),
        ScalarValue::Date32(Some(i32::MAX)),
        ScalarValue::Date32(None),
        ScalarValue::Date64(Some(0)),
        ScalarValue::Date64(Some(i64::MAX)),
        ScalarValue::Date64(None),
        ScalarValue::Time32Second(Some(0)),
        ScalarValue::Time32Second(Some(i32::MAX)),
        ScalarValue::Time32Second(None),
        ScalarValue::Time32Millisecond(Some(0)),
        ScalarValue::Time32Millisecond(Some(i32::MAX)),
        ScalarValue::Time32Millisecond(None),
        ScalarValue::Time64Microsecond(Some(0)),
        ScalarValue::Time64Microsecond(Some(i64::MAX)),
        ScalarValue::Time64Microsecond(None),
        ScalarValue::Time64Nanosecond(Some(0)),
        ScalarValue::Time64Nanosecond(Some(i64::MAX)),
        ScalarValue::Time64Nanosecond(None),
        ScalarValue::TimestampNanosecond(Some(0), None),
        ScalarValue::TimestampNanosecond(Some(i64::MAX), None),
        ScalarValue::TimestampNanosecond(Some(0), Some("UTC".into())),
        ScalarValue::TimestampNanosecond(None, None),
        ScalarValue::TimestampMicrosecond(Some(0), None),
        ScalarValue::TimestampMicrosecond(Some(i64::MAX), None),
        ScalarValue::TimestampMicrosecond(Some(0), Some("UTC".into())),
        ScalarValue::TimestampMicrosecond(None, None),
        ScalarValue::TimestampMillisecond(Some(0), None),
        ScalarValue::TimestampMillisecond(Some(i64::MAX), None),
        ScalarValue::TimestampMillisecond(Some(0), Some("UTC".into())),
        ScalarValue::TimestampMillisecond(None, None),
        ScalarValue::TimestampSecond(Some(0), None),
        ScalarValue::TimestampSecond(Some(i64::MAX), None),
        ScalarValue::TimestampSecond(Some(0), Some("UTC".into())),
        ScalarValue::TimestampSecond(None, None),
        ScalarValue::IntervalDayTime(Some(IntervalDayTimeType::make_value(0, 0))),
        ScalarValue::IntervalDayTime(Some(IntervalDayTimeType::make_value(1, 2))),
        ScalarValue::IntervalDayTime(Some(IntervalDayTimeType::make_value(
            i32::MAX,
            i32::MAX,
        ))),
        ScalarValue::IntervalDayTime(None),
        ScalarValue::IntervalMonthDayNano(Some(IntervalMonthDayNanoType::make_value(
            0, 0, 0,
        ))),
        ScalarValue::IntervalMonthDayNano(Some(IntervalMonthDayNanoType::make_value(
            1, 2, 3,
        ))),
        ScalarValue::IntervalMonthDayNano(Some(IntervalMonthDayNanoType::make_value(
            i32::MAX,
            i32::MAX,
            i64::MAX,
        ))),
        ScalarValue::IntervalMonthDayNano(None),
        ScalarValue::List(ScalarValue::new_list(
            &[
                ScalarValue::Float32(Some(-213.1)),
                ScalarValue::Float32(None),
                ScalarValue::Float32(Some(5.5)),
                ScalarValue::Float32(Some(2.0)),
                ScalarValue::Float32(Some(1.0)),
            ],
            &DataType::Float32,
        )),
        ScalarValue::LargeList(ScalarValue::new_large_list(
            &[
                ScalarValue::Float32(Some(-213.1)),
                ScalarValue::Float32(None),
                ScalarValue::Float32(Some(5.5)),
                ScalarValue::Float32(Some(2.0)),
                ScalarValue::Float32(Some(1.0)),
            ],
            &DataType::Float32,
        )),
        ScalarValue::List(ScalarValue::new_list(
            &[
                ScalarValue::List(ScalarValue::new_list(&[], &DataType::Float32)),
                ScalarValue::List(ScalarValue::new_list(
                    &[
                        ScalarValue::Float32(Some(-213.1)),
                        ScalarValue::Float32(None),
                        ScalarValue::Float32(Some(5.5)),
                        ScalarValue::Float32(Some(2.0)),
                        ScalarValue::Float32(Some(1.0)),
                    ],
                    &DataType::Float32,
                )),
            ],
            &DataType::List(new_arc_field("item", DataType::Float32, true)),
        )),
        ScalarValue::LargeList(ScalarValue::new_large_list(
            &[
                ScalarValue::LargeList(ScalarValue::new_large_list(
                    &[],
                    &DataType::Float32,
                )),
                ScalarValue::LargeList(ScalarValue::new_large_list(
                    &[
                        ScalarValue::Float32(Some(-213.1)),
                        ScalarValue::Float32(None),
                        ScalarValue::Float32(Some(5.5)),
                        ScalarValue::Float32(Some(2.0)),
                        ScalarValue::Float32(Some(1.0)),
                    ],
                    &DataType::Float32,
                )),
            ],
            &DataType::LargeList(new_arc_field("item", DataType::Float32, true)),
        )),
        ScalarValue::FixedSizeList(Arc::new(FixedSizeListArray::from_iter_primitive::<
            Int32Type,
            _,
            _,
        >(
            vec![Some(vec![Some(1), Some(2), Some(3)])],
            3,
        ))),
        ScalarValue::Dictionary(
            Box::new(DataType::Int32),
            Box::new(ScalarValue::from("foo")),
        ),
        ScalarValue::Dictionary(
            Box::new(DataType::Int32),
            Box::new(ScalarValue::Utf8(None)),
        ),
        ScalarValue::Binary(Some(b"bar".to_vec())),
        ScalarValue::Binary(None),
        ScalarValue::LargeBinary(Some(b"bar".to_vec())),
        ScalarValue::LargeBinary(None),
        ScalarStructBuilder::new()
            .with_scalar(
                Field::new("a", DataType::Int32, true),
                ScalarValue::from(23i32),
            )
            .with_scalar(
                Field::new("b", DataType::Boolean, false),
                ScalarValue::from(false),
            )
            .build()
            .unwrap(),
        ScalarValue::try_from(&DataType::Struct(Fields::from(vec![
            Field::new("a", DataType::Int32, true),
            Field::new("b", DataType::Boolean, false),
        ])))
        .unwrap(),
        ScalarValue::FixedSizeBinary(b"bar".to_vec().len() as i32, Some(b"bar".to_vec())),
        ScalarValue::FixedSizeBinary(0, None),
        ScalarValue::FixedSizeBinary(5, None),
    ];

    for test_case in should_pass.into_iter() {
        let proto: protobuf::ScalarValue = (&test_case)
            .try_into()
            .expect("failed conversion to protobuf");

        let roundtrip: ScalarValue = (&proto)
            .try_into()
            .expect("failed conversion from protobuf");

        assert_eq!(
            test_case, roundtrip,
            "ScalarValue was not the same after round trip!\n\n\
                        Input: {test_case:?}\n\nRoundtrip: {roundtrip:?}"
        );
    }
}

#[test]
fn round_trip_scalar_types() {
    let should_pass: Vec<DataType> = vec![
        DataType::Boolean,
        DataType::Int8,
        DataType::Int16,
        DataType::Int32,
        DataType::Int64,
        DataType::UInt8,
        DataType::UInt16,
        DataType::UInt32,
        DataType::UInt64,
        DataType::Float32,
        DataType::Float64,
        DataType::Date32,
        DataType::Time64(TimeUnit::Microsecond),
        DataType::Time64(TimeUnit::Nanosecond),
        DataType::Utf8,
        DataType::LargeUtf8,
        // Recursive list tests
        DataType::List(new_arc_field("level1", DataType::Boolean, true)),
        DataType::List(new_arc_field(
            "Level1",
            DataType::List(new_arc_field("level2", DataType::Date32, true)),
            true,
        )),
    ];

    for test_case in should_pass.into_iter() {
        let field = Field::new("item", test_case, true);
        let proto: protobuf::Field = (&field).try_into().unwrap();
        let roundtrip: Field = (&proto).try_into().unwrap();
        assert_eq!(format!("{field:?}"), format!("{roundtrip:?}"));
    }
}

#[test]
fn round_trip_datatype() {
    let test_cases: Vec<DataType> = vec![
        DataType::Null,
        DataType::Boolean,
        DataType::Int8,
        DataType::Int16,
        DataType::Int32,
        DataType::Int64,
        DataType::UInt8,
        DataType::UInt16,
        DataType::UInt32,
        DataType::UInt64,
        DataType::Float16,
        DataType::Float32,
        DataType::Float64,
        DataType::Timestamp(TimeUnit::Second, None),
        DataType::Timestamp(TimeUnit::Millisecond, None),
        DataType::Timestamp(TimeUnit::Microsecond, None),
        DataType::Timestamp(TimeUnit::Nanosecond, None),
        DataType::Timestamp(TimeUnit::Nanosecond, Some("UTC".into())),
        DataType::Date32,
        DataType::Date64,
        DataType::Time32(TimeUnit::Second),
        DataType::Time32(TimeUnit::Millisecond),
        DataType::Time32(TimeUnit::Microsecond),
        DataType::Time32(TimeUnit::Nanosecond),
        DataType::Time64(TimeUnit::Second),
        DataType::Time64(TimeUnit::Millisecond),
        DataType::Time64(TimeUnit::Microsecond),
        DataType::Time64(TimeUnit::Nanosecond),
        DataType::Duration(TimeUnit::Second),
        DataType::Duration(TimeUnit::Millisecond),
        DataType::Duration(TimeUnit::Microsecond),
        DataType::Duration(TimeUnit::Nanosecond),
        DataType::Interval(IntervalUnit::YearMonth),
        DataType::Interval(IntervalUnit::DayTime),
        DataType::Binary,
        DataType::FixedSizeBinary(0),
        DataType::FixedSizeBinary(1234),
        DataType::FixedSizeBinary(-432),
        DataType::LargeBinary,
        DataType::Utf8,
        DataType::LargeUtf8,
        DataType::Decimal128(7, 12),
        // Recursive list tests
        DataType::List(new_arc_field("Level1", DataType::Binary, true)),
        DataType::List(new_arc_field(
            "Level1",
            DataType::List(new_arc_field(
                "Level2",
                DataType::FixedSizeBinary(53),
                false,
            )),
            true,
        )),
        // Fixed size lists
        DataType::FixedSizeList(new_arc_field("Level1", DataType::Binary, true), 4),
        DataType::FixedSizeList(
            new_arc_field(
                "Level1",
                DataType::List(new_arc_field(
                    "Level2",
                    DataType::FixedSizeBinary(53),
                    false,
                )),
                true,
            ),
            41,
        ),
        // Struct Testing
        DataType::Struct(Fields::from(vec![
            Field::new("nullable", DataType::Boolean, false),
            Field::new("name", DataType::Utf8, false),
            Field::new("datatype", DataType::Binary, false),
        ])),
        DataType::Struct(Fields::from(vec![
            Field::new("nullable", DataType::Boolean, false),
            Field::new("name", DataType::Utf8, false),
            Field::new("datatype", DataType::Binary, false),
            Field::new(
                "nested_struct",
                DataType::Struct(Fields::from(vec![
                    Field::new("nullable", DataType::Boolean, false),
                    Field::new("name", DataType::Utf8, false),
                    Field::new("datatype", DataType::Binary, false),
                ])),
                true,
            ),
        ])),
        DataType::Union(
            UnionFields::new(
                vec![7, 5, 3],
                vec![
                    Field::new("nullable", DataType::Boolean, false),
                    Field::new("name", DataType::Utf8, false),
                    Field::new("datatype", DataType::Binary, false),
                ],
            ),
            UnionMode::Sparse,
        ),
        DataType::Union(
            UnionFields::new(
                vec![5, 8, 1],
                vec![
                    Field::new("nullable", DataType::Boolean, false),
                    Field::new("name", DataType::Utf8, false),
                    Field::new("datatype", DataType::Binary, false),
                    Field::new_struct(
                        "nested_struct",
                        vec![
                            Field::new("nullable", DataType::Boolean, false),
                            Field::new("name", DataType::Utf8, false),
                            Field::new("datatype", DataType::Binary, false),
                        ],
                        true,
                    ),
                ],
            ),
            UnionMode::Dense,
        ),
        DataType::Dictionary(
            Box::new(DataType::Utf8),
            Box::new(DataType::Struct(Fields::from(vec![
                Field::new("nullable", DataType::Boolean, false),
                Field::new("name", DataType::Utf8, false),
                Field::new("datatype", DataType::Binary, false),
            ]))),
        ),
        DataType::Dictionary(
            Box::new(DataType::Decimal128(10, 50)),
            Box::new(DataType::FixedSizeList(
                new_arc_field("Level1", DataType::Binary, true),
                4,
            )),
        ),
        DataType::Map(
            new_arc_field(
                "entries",
                DataType::Struct(Fields::from(vec![
                    Field::new("keys", DataType::Utf8, false),
                    Field::new("values", DataType::Int32, true),
                ])),
                true,
            ),
            false,
        ),
    ];

    for test_case in test_cases.into_iter() {
        let proto: protobuf::ArrowType = (&test_case).try_into().unwrap();
        let roundtrip: DataType = (&proto).try_into().unwrap();
        assert_eq!(format!("{test_case:?}"), format!("{roundtrip:?}"));
    }
}

#[test]
fn roundtrip_dict_id() -> Result<()> {
    let dict_id = 42;
    let field = Field::new(
        "keys",
        DataType::List(Arc::new(Field::new_dict(
            "item",
            DataType::Dictionary(Box::new(DataType::UInt16), Box::new(DataType::Utf8)),
            true,
            dict_id,
            false,
        ))),
        false,
    );
    let schema = Arc::new(Schema::new(vec![field]));

    // encode
    let mut buf: Vec<u8> = vec![];
    let schema_proto: datafusion_proto::generated::datafusion::Schema =
        schema.try_into().unwrap();
    schema_proto.encode(&mut buf).unwrap();

    // decode
    let schema_proto =
        datafusion_proto::generated::datafusion::Schema::decode(buf.as_slice()).unwrap();
    let decoded: Schema = (&schema_proto).try_into()?;

    // assert
    let keys = decoded.fields().iter().last().unwrap();
    match keys.data_type() {
        DataType::List(field) => {
            assert_eq!(field.dict_id(), Some(dict_id), "dict_id should be retained");
        }
        _ => panic!("Invalid type"),
    }

    Ok(())
}

#[test]
fn roundtrip_null_scalar_values() {
    let test_types = vec![
        ScalarValue::Boolean(None),
        ScalarValue::Float32(None),
        ScalarValue::Float64(None),
        ScalarValue::Int8(None),
        ScalarValue::Int16(None),
        ScalarValue::Int32(None),
        ScalarValue::Int64(None),
        ScalarValue::UInt8(None),
        ScalarValue::UInt16(None),
        ScalarValue::UInt32(None),
        ScalarValue::UInt64(None),
        ScalarValue::Utf8(None),
        ScalarValue::LargeUtf8(None),
        ScalarValue::Date32(None),
        ScalarValue::TimestampMicrosecond(None, None),
        ScalarValue::TimestampNanosecond(None, None),
    ];

    for test_case in test_types.into_iter() {
        let proto_scalar: protobuf::ScalarValue = (&test_case).try_into().unwrap();
        let returned_scalar: datafusion::scalar::ScalarValue =
            (&proto_scalar).try_into().unwrap();
        assert_eq!(format!("{:?}", &test_case), format!("{returned_scalar:?}"));
    }
}

#[test]
fn roundtrip_field() {
    let field = Field::new("f", DataType::Int32, true).with_metadata(HashMap::from([
        (String::from("k1"), String::from("v1")),
        (String::from("k2"), String::from("v2")),
    ]));
    let proto_field: protobuf::Field = (&field).try_into().unwrap();
    let returned_field: Field = (&proto_field).try_into().unwrap();
    assert_eq!(field, returned_field);
}

#[test]
fn roundtrip_schema() {
    let schema = Schema::new_with_metadata(
        vec![
            Field::new("a", DataType::Int64, false),
            Field::new("b", DataType::Decimal128(15, 2), true)
                .with_metadata(HashMap::from([(String::from("k1"), String::from("v1"))])),
        ],
        HashMap::from([
            (String::from("k2"), String::from("v2")),
            (String::from("k3"), String::from("v3")),
        ]),
    );
    let proto_schema: protobuf::Schema = (&schema).try_into().unwrap();
    let returned_schema: Schema = (&proto_schema).try_into().unwrap();
    assert_eq!(schema, returned_schema);
}

#[test]
fn roundtrip_dfschema() {
    let dfschema = DFSchema::new_with_metadata(
        vec![
            DFField::new_unqualified("a", DataType::Int64, false),
            DFField::new(Some("t"), "b", DataType::Decimal128(15, 2), true)
                .with_metadata(HashMap::from([(String::from("k1"), String::from("v1"))])),
        ],
        HashMap::from([
            (String::from("k2"), String::from("v2")),
            (String::from("k3"), String::from("v3")),
        ]),
    )
    .unwrap();
    let proto_dfschema: protobuf::DfSchema = (&dfschema).try_into().unwrap();
    let returned_dfschema: DFSchema = (&proto_dfschema).try_into().unwrap();
    assert_eq!(dfschema, returned_dfschema);

    let arc_dfschema = Arc::new(dfschema.clone());
    let proto_dfschema: protobuf::DfSchema = (&arc_dfschema).try_into().unwrap();
    let returned_arc_dfschema: DFSchemaRef = proto_dfschema.try_into().unwrap();
    assert_eq!(arc_dfschema, returned_arc_dfschema);
    assert_eq!(dfschema, *returned_arc_dfschema);
}

#[test]
fn roundtrip_not() {
    let test_expr = Expr::Not(Box::new(lit(1.0_f32)));

    let ctx = SessionContext::new();
    roundtrip_expr_test(test_expr, ctx);
}

#[test]
fn roundtrip_is_null() {
    let test_expr = Expr::IsNull(Box::new(col("id")));

    let ctx = SessionContext::new();
    roundtrip_expr_test(test_expr, ctx);
}

#[test]
fn roundtrip_is_not_null() {
    let test_expr = Expr::IsNotNull(Box::new(col("id")));

    let ctx = SessionContext::new();
    roundtrip_expr_test(test_expr, ctx);
}

#[test]
fn roundtrip_between() {
    let test_expr = Expr::Between(Between::new(
        Box::new(lit(1.0_f32)),
        true,
        Box::new(lit(2.0_f32)),
        Box::new(lit(3.0_f32)),
    ));

    let ctx = SessionContext::new();
    roundtrip_expr_test(test_expr, ctx);
}

#[test]
fn roundtrip_binary_op() {
    fn test(op: Operator) {
        let test_expr = Expr::BinaryExpr(BinaryExpr::new(
            Box::new(lit(1.0_f32)),
            op,
            Box::new(lit(2.0_f32)),
        ));
        let ctx = SessionContext::new();
        roundtrip_expr_test(test_expr, ctx);
    }
    test(Operator::ArrowAt);
    test(Operator::AtArrow);
    test(Operator::StringConcat);
    test(Operator::RegexNotIMatch);
    test(Operator::RegexNotMatch);
    test(Operator::RegexIMatch);
    test(Operator::RegexMatch);
    test(Operator::BitwiseShiftRight);
    test(Operator::BitwiseShiftLeft);
    test(Operator::BitwiseAnd);
    test(Operator::BitwiseOr);
    test(Operator::BitwiseXor);
    test(Operator::IsDistinctFrom);
    test(Operator::IsNotDistinctFrom);
    test(Operator::And);
    test(Operator::Or);
    test(Operator::Eq);
    test(Operator::NotEq);
    test(Operator::Lt);
    test(Operator::LtEq);
    test(Operator::Gt);
    test(Operator::GtEq);
}

#[test]
fn roundtrip_case() {
    let test_expr = Expr::Case(Case::new(
        Some(Box::new(lit(1.0_f32))),
        vec![(Box::new(lit(2.0_f32)), Box::new(lit(3.0_f32)))],
        Some(Box::new(lit(4.0_f32))),
    ));

    let ctx = SessionContext::new();
    roundtrip_expr_test(test_expr, ctx);
}

#[test]
fn roundtrip_case_with_null() {
    let test_expr = Expr::Case(Case::new(
        Some(Box::new(lit(1.0_f32))),
        vec![(Box::new(lit(2.0_f32)), Box::new(lit(3.0_f32)))],
        Some(Box::new(Expr::Literal(ScalarValue::Null))),
    ));

    let ctx = SessionContext::new();
    roundtrip_expr_test(test_expr, ctx);
}

#[test]
fn roundtrip_null_literal() {
    let test_expr = Expr::Literal(ScalarValue::Null);

    let ctx = SessionContext::new();
    roundtrip_expr_test(test_expr, ctx);
}

#[test]
fn roundtrip_cast() {
    let test_expr = Expr::Cast(Cast::new(Box::new(lit(1.0_f32)), DataType::Boolean));

    let ctx = SessionContext::new();
    roundtrip_expr_test(test_expr, ctx);
}

#[test]
fn roundtrip_try_cast() {
    let test_expr =
        Expr::TryCast(TryCast::new(Box::new(lit(1.0_f32)), DataType::Boolean));

    let ctx = SessionContext::new();
    roundtrip_expr_test(test_expr, ctx);

    let test_expr =
        Expr::TryCast(TryCast::new(Box::new(lit("not a bool")), DataType::Boolean));

    let ctx = SessionContext::new();
    roundtrip_expr_test(test_expr, ctx);
}

#[test]
fn roundtrip_sort_expr() {
    let test_expr = Expr::Sort(Sort::new(Box::new(lit(1.0_f32)), true, true));

    let ctx = SessionContext::new();
    roundtrip_expr_test(test_expr, ctx);
}

#[test]
fn roundtrip_negative() {
    let test_expr = Expr::Negative(Box::new(lit(1.0_f32)));

    let ctx = SessionContext::new();
    roundtrip_expr_test(test_expr, ctx);
}

#[test]
fn roundtrip_inlist() {
    let test_expr = Expr::InList(InList::new(
        Box::new(lit(1.0_f32)),
        vec![lit(2.0_f32)],
        true,
    ));

    let ctx = SessionContext::new();
    roundtrip_expr_test(test_expr, ctx);
}

#[test]
fn roundtrip_unnest() {
    let test_expr = Expr::Unnest(Unnest {
        exprs: vec![lit(1), lit(2), lit(3)],
    });

    let ctx = SessionContext::new();
    roundtrip_expr_test(test_expr, ctx);
}

#[test]
fn roundtrip_wildcard() {
    let test_expr = Expr::Wildcard { qualifier: None };

    let ctx = SessionContext::new();
    roundtrip_expr_test(test_expr, ctx);
}

#[test]
fn roundtrip_qualified_wildcard() {
    let test_expr = Expr::Wildcard {
        qualifier: Some("foo".into()),
    };

    let ctx = SessionContext::new();
    roundtrip_expr_test(test_expr, ctx);
}

#[test]
fn roundtrip_sqrt() {
    let test_expr = Expr::ScalarFunction(ScalarFunction::new(Sqrt, vec![col("col")]));
    let ctx = SessionContext::new();
    roundtrip_expr_test(test_expr, ctx);
}

#[test]
fn roundtrip_like() {
    fn like(negated: bool, escape_char: Option<char>) {
        let test_expr = Expr::Like(Like::new(
            negated,
            Box::new(col("col")),
            Box::new(lit("[0-9]+")),
            escape_char,
            false,
        ));
        let ctx = SessionContext::new();
        roundtrip_expr_test(test_expr, ctx);
    }
    like(true, Some('X'));
    like(false, Some('\\'));
    like(true, None);
    like(false, None);
}

#[test]
fn roundtrip_ilike() {
    fn ilike(negated: bool, escape_char: Option<char>) {
        let test_expr = Expr::Like(Like::new(
            negated,
            Box::new(col("col")),
            Box::new(lit("[0-9]+")),
            escape_char,
            true,
        ));
        let ctx = SessionContext::new();
        roundtrip_expr_test(test_expr, ctx);
    }
    ilike(true, Some('X'));
    ilike(false, Some('\\'));
    ilike(true, None);
    ilike(false, None);
}

#[test]
fn roundtrip_similar_to() {
    fn similar_to(negated: bool, escape_char: Option<char>) {
        let test_expr = Expr::SimilarTo(Like::new(
            negated,
            Box::new(col("col")),
            Box::new(lit("[0-9]+")),
            escape_char,
            false,
        ));
        let ctx = SessionContext::new();
        roundtrip_expr_test(test_expr, ctx);
    }
    similar_to(true, Some('X'));
    similar_to(false, Some('\\'));
    similar_to(true, None);
    similar_to(false, None);
}

#[test]
fn roundtrip_count() {
    let test_expr = Expr::AggregateFunction(expr::AggregateFunction::new(
        AggregateFunction::Count,
        vec![col("bananas")],
        false,
        None,
        None,
    ));
    let ctx = SessionContext::new();
    roundtrip_expr_test(test_expr, ctx);
}

#[test]
fn roundtrip_count_distinct() {
    let test_expr = Expr::AggregateFunction(expr::AggregateFunction::new(
        AggregateFunction::Count,
        vec![col("bananas")],
        true,
        None,
        None,
    ));
    let ctx = SessionContext::new();
    roundtrip_expr_test(test_expr, ctx);
}

#[test]
fn roundtrip_approx_percentile_cont() {
    let test_expr = Expr::AggregateFunction(expr::AggregateFunction::new(
        AggregateFunction::ApproxPercentileCont,
        vec![col("bananas"), lit(0.42_f32)],
        false,
        None,
        None,
    ));

    let ctx = SessionContext::new();
    roundtrip_expr_test(test_expr, ctx);
}

#[test]
fn roundtrip_aggregate_udf() {
    #[derive(Debug)]
    struct Dummy {}

    impl Accumulator for Dummy {
        fn state(&mut self) -> datafusion::error::Result<Vec<ScalarValue>> {
            Ok(vec![])
        }

        fn update_batch(
            &mut self,
            _values: &[ArrayRef],
        ) -> datafusion::error::Result<()> {
            Ok(())
        }

        fn merge_batch(&mut self, _states: &[ArrayRef]) -> datafusion::error::Result<()> {
            Ok(())
        }

        fn evaluate(&mut self) -> datafusion::error::Result<ScalarValue> {
            Ok(ScalarValue::Float64(None))
        }

        fn size(&self) -> usize {
            std::mem::size_of_val(self)
        }
    }

    let dummy_agg = create_udaf(
        // the name; used to represent it in plan descriptions and in the registry, to use in SQL.
        "dummy_agg",
        // the input type; DataFusion guarantees that the first entry of `values` in `update` has this type.
        vec![DataType::Float64],
        // the return type; DataFusion expects this to match the type returned by `evaluate`.
        Arc::new(DataType::Float64),
        Volatility::Immutable,
        // This is the accumulator factory; DataFusion uses it to create new accumulators.
        Arc::new(|_| Ok(Box::new(Dummy {}))),
        // This is the description of the state. `state()` must match the types here.
        Arc::new(vec![DataType::Float64, DataType::UInt32]),
    );

    let test_expr = Expr::AggregateFunction(expr::AggregateFunction::new_udf(
        Arc::new(dummy_agg.clone()),
        vec![lit(1.0_f64)],
        false,
        Some(Box::new(lit(true))),
        None,
    ));

    let ctx = SessionContext::new();
    ctx.register_udaf(dummy_agg);

    roundtrip_expr_test(test_expr, ctx);
}

#[test]
fn roundtrip_scalar_udf() {
    let scalar_fn = Arc::new(|args: &[ColumnarValue]| {
        let ColumnarValue::Array(array) = &args[0] else {
            panic!("should be array")
        };
        Ok(ColumnarValue::from(Arc::new(array.clone()) as ArrayRef))
    });

    let udf = create_udf(
        "dummy",
        vec![DataType::Utf8],
        Arc::new(DataType::Utf8),
        Volatility::Immutable,
        scalar_fn,
    );

    let test_expr = Expr::ScalarFunction(ScalarFunction::new_udf(
        Arc::new(udf.clone()),
        vec![lit("")],
    ));

    let ctx = SessionContext::new();
    ctx.register_udf(udf);

    roundtrip_expr_test(test_expr, ctx);
}

#[test]
fn roundtrip_grouping_sets() {
    let test_expr = Expr::GroupingSet(GroupingSet::GroupingSets(vec![
        vec![col("a")],
        vec![col("b")],
        vec![col("a"), col("b")],
    ]));

    let ctx = SessionContext::new();
    roundtrip_expr_test(test_expr, ctx);
}

#[test]
fn roundtrip_rollup() {
    let test_expr = Expr::GroupingSet(GroupingSet::Rollup(vec![col("a"), col("b")]));

    let ctx = SessionContext::new();
    roundtrip_expr_test(test_expr, ctx);
}

#[test]
fn roundtrip_cube() {
    let test_expr = Expr::GroupingSet(GroupingSet::Cube(vec![col("a"), col("b")]));

    let ctx = SessionContext::new();
    roundtrip_expr_test(test_expr, ctx);
}

#[test]
fn roundtrip_substr() {
    // substr(string, position)
    let test_expr =
        Expr::ScalarFunction(ScalarFunction::new(Substr, vec![col("col"), lit(1_i64)]));

    // substr(string, position, count)
    let test_expr_with_count = Expr::ScalarFunction(ScalarFunction::new(
        Substr,
        vec![col("col"), lit(1_i64), lit(1_i64)],
    ));

    let ctx = SessionContext::new();
    roundtrip_expr_test(test_expr, ctx.clone());
    roundtrip_expr_test(test_expr_with_count, ctx);
}
#[test]
fn roundtrip_window() {
    let ctx = SessionContext::new();

    // 1. without window_frame
    let test_expr1 = Expr::WindowFunction(expr::WindowFunction::new(
        WindowFunctionDefinition::BuiltInWindowFunction(
            datafusion_expr::BuiltInWindowFunction::Rank,
        ),
        vec![],
        vec![col("col1")],
        vec![col("col2")],
        WindowFrame::new(Some(false)),
        None,
    ));

    // 2. with default window_frame
    let test_expr2 = Expr::WindowFunction(expr::WindowFunction::new(
        WindowFunctionDefinition::BuiltInWindowFunction(
            datafusion_expr::BuiltInWindowFunction::Rank,
        ),
        vec![],
        vec![col("col1")],
        vec![col("col2")],
        WindowFrame::new(Some(false)),
        None,
    ));

    // 3. with window_frame with row numbers
    let range_number_frame = WindowFrame::new_bounds(
        WindowFrameUnits::Range,
        WindowFrameBound::Preceding(ScalarValue::UInt64(Some(2))),
        WindowFrameBound::Following(ScalarValue::UInt64(Some(2))),
    );

    let test_expr3 = Expr::WindowFunction(expr::WindowFunction::new(
        WindowFunctionDefinition::BuiltInWindowFunction(
            datafusion_expr::BuiltInWindowFunction::Rank,
        ),
        vec![],
        vec![col("col1")],
        vec![col("col2")],
        range_number_frame,
        None,
    ));

    // 4. test with AggregateFunction
    let row_number_frame = WindowFrame::new_bounds(
        WindowFrameUnits::Rows,
        WindowFrameBound::Preceding(ScalarValue::UInt64(Some(2))),
        WindowFrameBound::Following(ScalarValue::UInt64(Some(2))),
    );

    let test_expr4 = Expr::WindowFunction(expr::WindowFunction::new(
        WindowFunctionDefinition::AggregateFunction(AggregateFunction::Max),
        vec![col("col1")],
        vec![col("col1")],
        vec![col("col2")],
        row_number_frame.clone(),
        None,
    ));

    // 5. test with AggregateUDF
    #[derive(Debug)]
    struct DummyAggr {}

    impl Accumulator for DummyAggr {
        fn state(&mut self) -> datafusion::error::Result<Vec<ScalarValue>> {
            Ok(vec![])
        }

        fn update_batch(
            &mut self,
            _values: &[ArrayRef],
        ) -> datafusion::error::Result<()> {
            Ok(())
        }

        fn merge_batch(&mut self, _states: &[ArrayRef]) -> datafusion::error::Result<()> {
            Ok(())
        }

        fn evaluate(&mut self) -> datafusion::error::Result<ScalarValue> {
            Ok(ScalarValue::Float64(None))
        }

        fn size(&self) -> usize {
            std::mem::size_of_val(self)
        }
    }

    let dummy_agg = create_udaf(
        // the name; used to represent it in plan descriptions and in the registry, to use in SQL.
        "dummy_agg",
        // the input type; DataFusion guarantees that the first entry of `values` in `update` has this type.
        vec![DataType::Float64],
        // the return type; DataFusion expects this to match the type returned by `evaluate`.
        Arc::new(DataType::Float64),
        Volatility::Immutable,
        // This is the accumulator factory; DataFusion uses it to create new accumulators.
        Arc::new(|_| Ok(Box::new(DummyAggr {}))),
        // This is the description of the state. `state()` must match the types here.
        Arc::new(vec![DataType::Float64, DataType::UInt32]),
    );

    let test_expr5 = Expr::WindowFunction(expr::WindowFunction::new(
        WindowFunctionDefinition::AggregateUDF(Arc::new(dummy_agg.clone())),
        vec![col("col1")],
        vec![col("col1")],
        vec![col("col2")],
        row_number_frame.clone(),
        None,
    ));
    ctx.register_udaf(dummy_agg);

    // 6. test with WindowUDF
    #[derive(Clone, Debug)]
    struct DummyWindow {}

    impl PartitionEvaluator for DummyWindow {
        fn uses_window_frame(&self) -> bool {
            true
        }

        fn evaluate(
            &mut self,
            _values: &[ArrayRef],
            _range: &std::ops::Range<usize>,
        ) -> Result<ScalarValue> {
            Ok(ScalarValue::Float64(None))
        }
    }

    #[derive(Debug, Clone)]
    struct SimpleWindowUDF {
        signature: Signature,
    }

    impl SimpleWindowUDF {
        fn new() -> Self {
            let signature =
                Signature::exact(vec![DataType::Float64], Volatility::Immutable);
            Self { signature }
        }
    }

    impl WindowUDFImpl for SimpleWindowUDF {
        fn as_any(&self) -> &dyn Any {
            self
        }

        fn name(&self) -> &str {
            "dummy_udwf"
        }

        fn signature(&self) -> &Signature {
            &self.signature
        }

        fn return_type(&self, arg_types: &[DataType]) -> Result<DataType> {
            if arg_types.len() != 1 {
                return plan_err!(
                    "dummy_udwf expects 1 argument, got {}: {:?}",
                    arg_types.len(),
                    arg_types
                );
            }
            Ok(arg_types[0].clone())
        }

        fn partition_evaluator(&self) -> Result<Box<dyn PartitionEvaluator>> {
            make_partition_evaluator()
        }
    }

    fn make_partition_evaluator() -> Result<Box<dyn PartitionEvaluator>> {
        Ok(Box::new(DummyWindow {}))
    }

    let dummy_window_udf = WindowUDF::from(SimpleWindowUDF::new());

    let test_expr6 = Expr::WindowFunction(expr::WindowFunction::new(
        WindowFunctionDefinition::WindowUDF(Arc::new(dummy_window_udf.clone())),
        vec![col("col1")],
        vec![col("col1")],
        vec![col("col2")],
        row_number_frame,
        None,
    ));

    ctx.register_udwf(dummy_window_udf);

    roundtrip_expr_test(test_expr1, ctx.clone());
    roundtrip_expr_test(test_expr2, ctx.clone());
    roundtrip_expr_test(test_expr3, ctx.clone());
    roundtrip_expr_test(test_expr4, ctx.clone());
    roundtrip_expr_test(test_expr5, ctx.clone());
    roundtrip_expr_test(test_expr6, ctx);
}<|MERGE_RESOLUTION|>--- conflicted
+++ resolved
@@ -324,12 +324,8 @@
         input: Arc::new(input),
         output_url: "test.csv".to_string(),
         file_format: FileType::CSV,
-<<<<<<< HEAD
-        format_options: CopyOptions::SQLOptions(StatementOptions::from(&options)),
-=======
         partition_by: vec!["a".to_string(), "b".to_string(), "c".to_string()],
         copy_options: CopyOptions::SQLOptions(StatementOptions::from(&options)),
->>>>>>> 30506995
     });
 
     let bytes = logical_plan_to_bytes(&plan)?;
@@ -359,12 +355,8 @@
         input: Arc::new(input),
         output_url: "test.parquet".to_string(),
         file_format: FileType::PARQUET,
-<<<<<<< HEAD
-        format_options: CopyOptions::WriterOptions(Box::new(
-=======
         partition_by: vec!["a".to_string(), "b".to_string(), "c".to_string()],
         copy_options: CopyOptions::WriterOptions(Box::new(
->>>>>>> 30506995
             FileTypeWriterOptions::Parquet(ParquetWriterOptions::new(writer_properties)),
         )),
     });
@@ -377,12 +369,8 @@
         LogicalPlan::Copy(copy_to) => {
             assert_eq!("test.parquet", copy_to.output_url);
             assert_eq!(FileType::PARQUET, copy_to.file_format);
-<<<<<<< HEAD
-            match &copy_to.format_options {
-=======
             assert_eq!(vec!["a", "b", "c"], copy_to.partition_by);
             match &copy_to.copy_options {
->>>>>>> 30506995
                 CopyOptions::WriterOptions(y) => match y.as_ref() {
                     FileTypeWriterOptions::Parquet(p) => {
                         let props = &p.writer_options;
@@ -417,16 +405,10 @@
         input: Arc::new(input),
         output_url: "test.arrow".to_string(),
         file_format: FileType::ARROW,
-<<<<<<< HEAD
-        format_options: CopyOptions::WriterOptions(Box::new(
-            FileTypeWriterOptions::Arrow(ArrowWriterOptions::new()),
-        )),
-=======
         partition_by: vec!["a".to_string(), "b".to_string(), "c".to_string()],
         copy_options: CopyOptions::WriterOptions(Box::new(FileTypeWriterOptions::Arrow(
             ArrowWriterOptions::new(),
         ))),
->>>>>>> 30506995
     });
 
     let bytes = logical_plan_to_bytes(&plan)?;
@@ -437,12 +419,8 @@
         LogicalPlan::Copy(copy_to) => {
             assert_eq!("test.arrow", copy_to.output_url);
             assert_eq!(FileType::ARROW, copy_to.file_format);
-<<<<<<< HEAD
-            match &copy_to.format_options {
-=======
             assert_eq!(vec!["a", "b", "c"], copy_to.partition_by);
             match &copy_to.copy_options {
->>>>>>> 30506995
                 CopyOptions::WriterOptions(y) => match y.as_ref() {
                     FileTypeWriterOptions::Arrow(_) => {}
                     _ => panic!(),
@@ -474,12 +452,8 @@
         input: Arc::new(input),
         output_url: "test.csv".to_string(),
         file_format: FileType::CSV,
-<<<<<<< HEAD
-        format_options: CopyOptions::WriterOptions(Box::new(FileTypeWriterOptions::CSV(
-=======
         partition_by: vec!["a".to_string(), "b".to_string(), "c".to_string()],
         copy_options: CopyOptions::WriterOptions(Box::new(FileTypeWriterOptions::CSV(
->>>>>>> 30506995
             CsvWriterOptions::new(
                 writer_properties,
                 CompressionTypeVariant::UNCOMPRESSED,
@@ -495,12 +469,8 @@
         LogicalPlan::Copy(copy_to) => {
             assert_eq!("test.csv", copy_to.output_url);
             assert_eq!(FileType::CSV, copy_to.file_format);
-<<<<<<< HEAD
-            match &copy_to.format_options {
-=======
             assert_eq!(vec!["a", "b", "c"], copy_to.partition_by);
             match &copy_to.copy_options {
->>>>>>> 30506995
                 CopyOptions::WriterOptions(y) => match y.as_ref() {
                     FileTypeWriterOptions::CSV(p) => {
                         let props = &p.writer_options;
