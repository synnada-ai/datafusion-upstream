--- conflicted
+++ resolved
@@ -71,7 +71,6 @@
         input: Arc<dyn ExecutionPlan>,
     ) -> Result<Self> {
         let input_schema = input.schema();
-<<<<<<< HEAD
         expr = expr
             .iter()
             .enumerate()
@@ -95,8 +94,7 @@
                     .map(|source_expr| (source_expr, name.to_string()))
             })
             .collect::<Result<Vec<_>>>()?;
-=======
->>>>>>> 6c764234
+
         let fields: Result<Vec<Field>> = expr
             .iter()
             .map(|(e, name)| {
@@ -120,15 +118,11 @@
 
         // construct a map from the input expressions to the output expression of the Projection
         let projection_mapping = ProjectionMapping::try_new(&expr, &input_schema)?;
-<<<<<<< HEAD
-        let input_eqs = input.equivalence_properties();
-=======
 
         let mut input_eqs = input.equivalence_properties();
 
         input_eqs.substitute_oeq_class(&projection_mapping)?;
 
->>>>>>> 6c764234
         let project_eqs = input_eqs.project(&projection_mapping, schema.clone());
         let output_ordering = project_eqs.oeq_class().output_ordering();
 
