--- conflicted
+++ resolved
@@ -20,13 +20,8 @@
 use std::any::Any;
 use std::sync::Arc;
 
-<<<<<<< HEAD
 use super::{DisplayAs, DisplayFormatType, ExecutionMode, PlanPropertiesCache};
-use crate::display::{OutputOrderingDisplay, ProjectSchemaDisplay};
-=======
-use super::{DisplayAs, DisplayFormatType};
 use crate::display::{display_orderings, ProjectSchemaDisplay};
->>>>>>> 14cb9627
 use crate::stream::RecordBatchStreamAdapter;
 use crate::{ExecutionPlan, Partitioning, SendableRecordBatchStream};
 
@@ -180,32 +175,8 @@
                     write!(f, ", infinite_source=true")?;
                 }
 
-<<<<<<< HEAD
-                let orderings = &self.projected_output_ordering;
-                if let Some(ordering) = orderings.first() {
-                    if !ordering.is_empty() {
-                        let start = if orderings.len() == 1 {
-                            ", output_ordering="
-                        } else {
-                            ", output_orderings=["
-                        };
-                        write!(f, "{}", start)?;
-                        for (idx, ordering) in
-                            orderings.iter().enumerate().filter(|(_, o)| !o.is_empty())
-                        {
-                            match idx {
-                                0 => write!(f, "{}", OutputOrderingDisplay(ordering))?,
-                                _ => write!(f, ", {}", OutputOrderingDisplay(ordering))?,
-                            }
-                        }
-                        let end = if orderings.len() == 1 { "" } else { "]" };
-                        write!(f, "{}", end)?;
-                    }
-                }
-=======
                 display_orderings(f, &self.projected_output_ordering)?;
 
->>>>>>> 14cb9627
                 Ok(())
             }
         }
