--- conflicted
+++ resolved
@@ -415,15 +415,7 @@
     }
 
     pub fn convert_to_last(self) -> LastValuePhysicalExpr {
-<<<<<<< HEAD
-        let mut name = if self.name.starts_with("FIRST") {
-            format!("LAST{}", &self.name[5..])
-        } else {
-            format!("LAST_VALUE({})", self.expr)
-        };
-=======
         let mut name = format!("LAST{}", &self.name[5..]);
->>>>>>> bab39f78
         replace_order_by_clause(&mut name);
 
         let FirstValuePhysicalExpr {
@@ -599,15 +591,7 @@
     }
 
     pub fn convert_to_first(self) -> FirstValuePhysicalExpr {
-<<<<<<< HEAD
-        let mut name = if self.name.starts_with("LAST") {
-            format!("FIRST{}", &self.name[4..])
-        } else {
-            format!("FIRST_VALUE({})", self.expr)
-        };
-=======
         let mut name = format!("FIRST{}", &self.name[4..]);
->>>>>>> bab39f78
         replace_order_by_clause(&mut name);
 
         let LastValuePhysicalExpr {
