--- conflicted
+++ resolved
@@ -75,11 +75,8 @@
 pub fn register_all(registry: &mut dyn FunctionRegistry) -> Result<()> {
     let functions: Vec<Arc<AggregateUDF>> = vec![
         first_last::first_value_udaf(),
-<<<<<<< HEAD
         first_last::last_value_udaf(),
-=======
         covariance::covar_samp_udaf(),
->>>>>>> 2a15614c
     ];
 
     functions.into_iter().try_for_each(|udf| {
